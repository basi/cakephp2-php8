--- conflicted
+++ resolved
@@ -1,5 +1,11 @@
 <?php
 /**
+ * This is i18n Schema file
+ *
+ * Use it to configure database for i18n
+ *
+ * PHP 5
+ *
  * CakePHP(tm) : Rapid Development Framework (http://cakephp.org)
  * Copyright (c) Cake Software Foundation, Inc. (http://cakefoundation.org)
  *
@@ -22,13 +28,7 @@
  *
  * cake schema run create i18n
  */
-<<<<<<< HEAD
-// @codingStandardsIgnoreStart
 class I18nSchema extends CakeSchema {
-// @codingStandardsIgnoreEnd
-=======
-class I18nSchema extends CakeSchema {
->>>>>>> 0d486bda
 
 	public $name = 'i18n';
 
