--- conflicted
+++ resolved
@@ -91,20 +91,12 @@
 		$acoPath = $this->Aco->node($aco);
 
 		if (!$aroPath || !$acoPath) {
-<<<<<<< HEAD
-			trigger_error(__d('cake_dev', "DbAcl::check() - Failed ARO/ACO node lookup in permissions check.  Node references:\nAro: ") . print_r($aro, true) . "\nAco: " . print_r($aco, true), E_USER_WARNING);
-=======
 			trigger_error(__d('cake_dev', "DbAcl::check() - Failed ARO/ACO node lookup in permissions check. Node references:\nAro: ") . print_r($aro, true) . "\nAco: " . print_r($aco, true), E_USER_WARNING);
->>>>>>> 0d486bda
 			return false;
 		}
 
 		if (!$acoPath) {
-<<<<<<< HEAD
-			trigger_error(__d('cake_dev', "DbAcl::check() - Failed ACO node lookup in permissions check.  Node references:\nAro: ") . print_r($aro, true) . "\nAco: " . print_r($aco, true), E_USER_WARNING);
-=======
 			trigger_error(__d('cake_dev', "DbAcl::check() - Failed ACO node lookup in permissions check. Node references:\nAro: ") . print_r($aro, true) . "\nAco: " . print_r($aco, true), E_USER_WARNING);
->>>>>>> 0d486bda
 			return false;
 		}
 
