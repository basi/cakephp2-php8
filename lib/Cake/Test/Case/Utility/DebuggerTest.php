<?php
/**
 * DebuggerTest file
 *
 * PHP 5
 *
 * CakePHP(tm) : Rapid Development Framework (http://cakephp.org)
 * Copyright 2005-2011, Cake Software Foundation, Inc. (http://cakefoundation.org)
 *
 * Licensed under The MIT License
 * Redistributions of files must retain the above copyright notice.
 *
 * @copyright     Copyright 2005-2011, Cake Software Foundation, Inc. (http://cakefoundation.org)
 * @link          http://cakephp.org CakePHP Project
 * @package       Cake.Test.Case.Utility
 * @since         CakePHP(tm) v 1.2.0.5432
 * @license       MIT License (http://www.opensource.org/licenses/mit-license.php)
 */
App::uses('Debugger', 'Utility');

/**
 * DebugggerTestCaseDebuggger class
 *
 * @package       Cake.Test.Case.Utility
 */
class DebuggerTestCaseDebugger extends Debugger {
}

/**
 * DebuggerTest class
 *
 * @package       Cake.Test.Case.Utility
 */
class DebuggerTest extends CakeTestCase {
// !!!
// !!! Be careful with changing code below as it may
// !!! change line numbers which are used in the tests
// !!!
	protected $_restoreError = false;

/**
 * setUp method
 *
 * @return void
 */
	public function setUp() {
		parent::setup();
		Configure::write('debug', 2);
		Configure::write('log', false);
	}

/**
 * tearDown method
 *
 * @return void
 */
	public function tearDown() {
		parent::teardown();
		Configure::write('log', true);
		if ($this->_restoreError) {
			restore_error_handler();
		}
	}

/**
 * testDocRef method
 *
 * @return void
 */
	public function testDocRef() {
		ini_set('docref_root', '');
		$this->assertEquals(ini_get('docref_root'), '');
		$debugger = new Debugger();
		$this->assertEquals(ini_get('docref_root'), 'http://php.net/');
	}

/**
 * test Excerpt writing
 *
 * @return void
 */
	public function testExcerpt() {
		$result = Debugger::excerpt(__FILE__, __LINE__, 2);
		$this->assertTrue(is_array($result));
		$this->assertEquals(count($result), 5);
		$this->assertRegExp('/function(.+)testExcerpt/', $result[1]);

		$result = Debugger::excerpt(__FILE__, 2, 2);
		$this->assertTrue(is_array($result));
		$this->assertEquals(count($result), 4);

		$pattern = '/<code><span style\="color\: \#\d+">.*?&lt;\?php/';
		$this->assertRegExp($pattern, $result[0]);

		$return = Debugger::excerpt('[internal]', 2, 2);
		$this->assertTrue(empty($return));
	}

/**
 * testOutput method
 *
 * @return void
 */
	public function testOutput() {
		set_error_handler('Debugger::showError');
		$this->_restoreError = true;

		$result = Debugger::output(false);
		$this->assertEquals($result, '');
		$out .= '';
		$result = Debugger::output(true);

		$this->assertEquals($result[0]['error'], 'Notice');
		$this->assertRegExp('/Undefined variable\:\s+out/', $result[0]['description']);
		$this->assertRegExp('/DebuggerTest::testOutput/i', $result[0]['trace']);

		ob_start();
		Debugger::output('txt');
		$other .= '';
		$result = ob_get_clean();

		$this->assertRegExp('/Undefined variable:\s+other/', $result);
		$this->assertRegExp('/Context:/', $result);
		$this->assertRegExp('/DebuggerTest::testOutput/i', $result);

		ob_start();
		Debugger::output('html');
		$wrong .= '';
		$result = ob_get_clean();
		$this->assertRegExp('/<pre class="cake-error">.+<\/pre>/', $result);
		$this->assertRegExp('/<b>Notice<\/b>/', $result);
		$this->assertRegExp('/variable:\s+wrong/', $result);

		ob_start();
		Debugger::output('js');
		$buzz .= '';
		$result = explode('</a>', ob_get_clean());
		$this->assertTags($result[0], array(
			'pre' => array('class' => 'cake-error'),
			'a' => array(
				'href' => "javascript:void(0);",
				'onclick' => "preg:/document\.getElementById\('cakeErr[a-z0-9]+\-trace'\)\.style\.display = " .
				             "\(document\.getElementById\('cakeErr[a-z0-9]+\-trace'\)\.style\.display == 'none'" .
				             " \? '' \: 'none'\);/"
			),
			'b' => array(), 'Notice', '/b', ' (8)',
		));

		$this->assertRegExp('/Undefined variable:\s+buzz/', $result[1]);
		$this->assertRegExp('/<a[^>]+>Code/', $result[1]);
		$this->assertRegExp('/<a[^>]+>Context/', $result[2]);
	}

/**
 * Tests that changes in output formats using Debugger::output() change the templates used.
 *
 * @return void
 */
	public function testChangeOutputFormats() {
		set_error_handler('Debugger::showError');
		$this->_restoreError = true;

		Debugger::output('js', array(
			'traceLine' => '{:reference} - <a href="txmt://open?url=file://{:file}' .
			               '&line={:line}">{:path}</a>, line {:line}'
		));
		$result = Debugger::trace();
		$this->assertRegExp('/' . preg_quote('txmt://open?url=file://', '/') . '(\/|[A-Z]:\\\\)' . '/', $result);

		Debugger::output('xml', array(
			'error' => '<error><code>{:code}</code><file>{:file}</file><line>{:line}</line>' .
			           '{:description}</error>',
			'context' => "<context>{:context}</context>",
			'trace' => "<stack>{:trace}</stack>",
		));
		Debugger::output('xml');

		ob_start();
		$foo .= '';
		$result = ob_get_clean();

		$data = array(
			'error' => array(),
			'code' => array(), '8', '/code',
			'file' => array(), 'preg:/[^<]+/', '/file',
			'line' => array(), '' . (intval(__LINE__) - 7), '/line',
			'preg:/Undefined variable:\s+foo/',
			'/error'
		);
		$this->assertTags($result, $data, true);
	}

/**
 * Test that outputAs works.
 *
 * @return void
 */
	public function testOutputAs() {
		Debugger::outputAs('html');
		$this->assertEquals('html', Debugger::outputAs());
	}

/**
 * Test that choosing a non-existant format causes an exception
 *
 * @expectedException CakeException
 * @return void
 */
	public function testOutputAsException() {
		Debugger::outputAs('Invalid junk');
	}

/**
 * Tests that changes in output formats using Debugger::output() change the templates used.
 *
 * @return void
 */
	public function testAddFormat() {
		set_error_handler('Debugger::showError');
		$this->_restoreError = true;

		Debugger::addFormat('js', array(
			'traceLine' => '{:reference} - <a href="txmt://open?url=file://{:file}' .
			               '&line={:line}">{:path}</a>, line {:line}'
		));
		Debugger::outputAs('js');

		$result = Debugger::trace();
		$this->assertRegExp('/' . preg_quote('txmt://open?url=file://', '/') . '(\/|[A-Z]:\\\\)' . '/', $result);

		Debugger::addFormat('xml', array(
			'error' => '<error><code>{:code}</code><file>{:file}</file><line>{:line}</line>' .
			           '{:description}</error>',
		));
		Debugger::outputAs('xml');

		ob_start();
		$foo .= '';
		$result = ob_get_clean();

		$data = array(
			'<error',
			'<code', '8', '/code',
			'<file', 'preg:/[^<]+/', '/file',
			'<line', '' . (intval(__LINE__) - 7), '/line',
			'preg:/Undefined variable:\s+foo/',
			'/error'
		);
		$this->assertTags($result, $data, true);
	}

/**
 * Test adding a format that is handled by a callback.
 *
 * @return void
 */
	public function testAddFormatCallback() {
		set_error_handler('Debugger::showError');
		$this->_restoreError = true;

		Debugger::addFormat('callback', array('callback' => array($this, 'customFormat')));
		Debugger::outputAs('callback');

		ob_start();
		$foo .= '';
		$result = ob_get_clean();
		$this->assertContains('Notice: I eated an error', $result);
		$this->assertContains('DebuggerTest.php', $result);
	}

/**
 * Test method for testing addFormat with callbacks.
 */
	public function customFormat($error, $strings) {
		return $error['error'] . ': I eated an error ' . $error['path'];
	}

/**
 * testTrimPath method
 *
 * @return void
 */
	public function testTrimPath() {
		$this->assertEquals(Debugger::trimPath(APP), 'APP' . DS);
		$this->assertEquals(Debugger::trimPath(CAKE_CORE_INCLUDE_PATH), 'CORE');
	}

/**
 * testExportVar method
 *
 * @return void
 */
	public function testExportVar() {
		App::uses('Controller', 'Controller');
		$Controller = new Controller();
		$Controller->helpers = array('Html', 'Form');
		$View = new View($Controller);
		$View->int = 2;
		$View->float = 1.333;

		$result = Debugger::exportVar($View);
<<<<<<< HEAD
		$expected = <<<TEXT
object(View) {
	Helpers => object(HelperCollection) {}
	plugin => null
	name => ''
	passedArgs => array()
	helpers => array(
		(int) 0 => 'Html',
		(int) 1 => 'Form'
	)
	viewPath => ''
	viewVars => array()
	view => null
	layout => 'default'
	layoutPath => null
	autoLayout => true
	ext => '.ctp'
	subDir => null
	theme => null
	cacheAction => false
	validationErrors => array()
	hasRendered => false
	uuids => array()
	output => false
	request => null
	elementCache => 'default'
	int => (int) 2
	float => (float) 1.333
}
TEXT;
		$result = str_replace(array("\r\n", "\n"), "", $result);
		$expected =  str_replace(array("\r\n", "\n"), "", $expected);
=======
		$expected = 'View
		View::$Helpers = HelperCollection object
		View::$plugin = NULL
		View::$name = ""
		View::$passedArgs = array
		View::$helpers = array
		View::$viewPath = ""
		View::$viewVars = array
		View::$view = NULL
		View::$layout = "default"
		View::$layoutPath = NULL
		View::$autoLayout = true
		View::$ext = ".ctp"
		View::$subDir = NULL
		View::$theme = NULL
		View::$cacheAction = false
		View::$validationErrors = array
		View::$hasRendered = false
		View::$uuids = array
		View::$output = false
		View::$request = NULL
		View::$elementCache = "default"';

		$result = str_replace(array("\t", "\r\n", "\n"), "", $result);
		$expected =  str_replace(array("\t", "\r\n", "\n"), "", $expected);
>>>>>>> 99793fd6
		$this->assertEquals($expected, $result);
	}

/**
 * testLog method
 *
 * @return void
 */
	public function testLog() {
		if (file_exists(LOGS . 'debug.log')) {
			unlink(LOGS . 'debug.log');
		}

		Debugger::log('cool');
		$result = file_get_contents(LOGS . 'debug.log');
<<<<<<< HEAD
		$this->assertPattern('/DebuggerTest\:\:testLog/i', $result);
		$this->assertPattern("/'cool'/", $result);
=======
		$this->assertRegExp('/DebuggerTest\:\:testLog/i', $result);
		$this->assertRegExp('/"cool"/', $result);
>>>>>>> 99793fd6

		unlink(TMP . 'logs' . DS . 'debug.log');

		Debugger::log(array('whatever', 'here'));
		$result = file_get_contents(TMP . 'logs' . DS . 'debug.log');
<<<<<<< HEAD
		$this->assertPattern('/DebuggerTest\:\:testLog/i', $result);
		$this->assertPattern('/\[main\]/', $result);
		$this->assertPattern('/array/', $result);
		$this->assertPattern("/'whatever',/", $result);
		$this->assertPattern("/'here'/", $result);
=======
		$this->assertRegExp('/DebuggerTest\:\:testLog/i', $result);
		$this->assertRegExp('/\[main\]/', $result);
		$this->assertRegExp('/array/', $result);
		$this->assertRegExp('/"whatever",/', $result);
		$this->assertRegExp('/"here"/', $result);
>>>>>>> 99793fd6
	}

/**
 * testDump method
 *
 * @return void
 */
	public function testDump() {
		$var = array('People' => array(
			array(
				'name' => 'joeseph',
				'coat' => 'technicolor',
				'hair_color' => 'brown'
			),
			array(
				'name' => 'Shaft',
				'coat' => 'black',
				'hair' => 'black'
			)
		));
		ob_start();
		Debugger::dump($var);
		$result = ob_get_clean();
<<<<<<< HEAD
		$expected = <<<TEXT
<pre>array(
	'People' => array(
		(int) 0 => array(
		),
		(int) 1 => array(
		)
	)
)</pre>
TEXT;
		$result = str_replace(array("\r\n", "\n"), "", $result);
		$expected =  str_replace(array("\r\n", "\n"), "", $expected);
=======
		$expected = "<pre>array(\n\t\"People\" => array()\n)</pre>";
>>>>>>> 99793fd6
		$this->assertEquals($expected, $result);
	}

/**
 * test getInstance.
 *
 * @return void
 */
	public function testGetInstance() {
		$result = Debugger::getInstance();
		$this->assertInstanceOf('Debugger', $result);

		$result = Debugger::getInstance('DebuggerTestCaseDebugger');
		$this->assertInstanceOf('DebuggerTestCaseDebugger', $result);

		$result = Debugger::getInstance();
		$this->assertInstanceOf('DebuggerTestCaseDebugger', $result);

		$result = Debugger::getInstance('Debugger');
		$this->assertInstanceOf('Debugger', $result);
	}

/**
 * testNoDbCredentials
 *
 * If a connection error occurs, the config variable is passed through exportVar
 * *** our database login credentials such that they are never visible
 *
 * @return void
 */
	public function testNoDbCredentials() {
		$config = array(
			'datasource' => 'mysql',
			'persistent' => false,
			'host' => 'void.cakephp.org',
			'login' => 'cakephp-user',
			'password' => 'cakephp-password',
			'database' => 'cakephp-database',
			'prefix' => ''
		);

		$output = Debugger::exportVar($config);

		$expectedArray = array(
			'datasource' => 'mysql',
			'persistent' => false,
			'host' => '*****',
			'login' => '*****',
			'password' => '*****',
			'database' => '*****',
			'prefix' => ''
		);
		$expected = Debugger::exportVar($expectedArray);

		$this->assertEquals($expected, $output);
	}

/**
 * test trace exclude
 *
 * @return void
 */
	public function testTraceExclude() {
		$result = Debugger::trace();
		$this->assertRegExp('/^DebuggerTest::testTraceExclude/', $result);

		$result = Debugger::trace(array(
			'exclude' => array('DebuggerTest::testTraceExclude')
		));
		$this->assertNotRegExp('/^DebuggerTest::testTraceExclude/', $result);
	}
}<|MERGE_RESOLUTION|>--- conflicted
+++ resolved
@@ -299,7 +299,6 @@
 		$View->float = 1.333;
 
 		$result = Debugger::exportVar($View);
-<<<<<<< HEAD
 		$expected = <<<TEXT
 object(View) {
 	Helpers => object(HelperCollection) {}
@@ -332,33 +331,6 @@
 TEXT;
 		$result = str_replace(array("\r\n", "\n"), "", $result);
 		$expected =  str_replace(array("\r\n", "\n"), "", $expected);
-=======
-		$expected = 'View
-		View::$Helpers = HelperCollection object
-		View::$plugin = NULL
-		View::$name = ""
-		View::$passedArgs = array
-		View::$helpers = array
-		View::$viewPath = ""
-		View::$viewVars = array
-		View::$view = NULL
-		View::$layout = "default"
-		View::$layoutPath = NULL
-		View::$autoLayout = true
-		View::$ext = ".ctp"
-		View::$subDir = NULL
-		View::$theme = NULL
-		View::$cacheAction = false
-		View::$validationErrors = array
-		View::$hasRendered = false
-		View::$uuids = array
-		View::$output = false
-		View::$request = NULL
-		View::$elementCache = "default"';
-
-		$result = str_replace(array("\t", "\r\n", "\n"), "", $result);
-		$expected =  str_replace(array("\t", "\r\n", "\n"), "", $expected);
->>>>>>> 99793fd6
 		$this->assertEquals($expected, $result);
 	}
 
@@ -374,31 +346,18 @@
 
 		Debugger::log('cool');
 		$result = file_get_contents(LOGS . 'debug.log');
-<<<<<<< HEAD
-		$this->assertPattern('/DebuggerTest\:\:testLog/i', $result);
-		$this->assertPattern("/'cool'/", $result);
-=======
 		$this->assertRegExp('/DebuggerTest\:\:testLog/i', $result);
-		$this->assertRegExp('/"cool"/', $result);
->>>>>>> 99793fd6
+		$this->assertRegExp("/'cool'/", $result);
 
 		unlink(TMP . 'logs' . DS . 'debug.log');
 
 		Debugger::log(array('whatever', 'here'));
 		$result = file_get_contents(TMP . 'logs' . DS . 'debug.log');
-<<<<<<< HEAD
-		$this->assertPattern('/DebuggerTest\:\:testLog/i', $result);
-		$this->assertPattern('/\[main\]/', $result);
-		$this->assertPattern('/array/', $result);
-		$this->assertPattern("/'whatever',/", $result);
-		$this->assertPattern("/'here'/", $result);
-=======
 		$this->assertRegExp('/DebuggerTest\:\:testLog/i', $result);
 		$this->assertRegExp('/\[main\]/', $result);
 		$this->assertRegExp('/array/', $result);
-		$this->assertRegExp('/"whatever",/', $result);
-		$this->assertRegExp('/"here"/', $result);
->>>>>>> 99793fd6
+		$this->assertRegExp("/'whatever',/", $result);
+		$this->assertRegExp("/'here'/", $result);
 	}
 
 /**
@@ -422,7 +381,6 @@
 		ob_start();
 		Debugger::dump($var);
 		$result = ob_get_clean();
-<<<<<<< HEAD
 		$expected = <<<TEXT
 <pre>array(
 	'People' => array(
@@ -435,9 +393,6 @@
 TEXT;
 		$result = str_replace(array("\r\n", "\n"), "", $result);
 		$expected =  str_replace(array("\r\n", "\n"), "", $expected);
-=======
-		$expected = "<pre>array(\n\t\"People\" => array()\n)</pre>";
->>>>>>> 99793fd6
 		$this->assertEquals($expected, $result);
 	}
 
