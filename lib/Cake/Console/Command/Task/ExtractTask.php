--- conflicted
+++ resolved
@@ -399,11 +399,7 @@
 				$depth = 0;
 
 				while (!$depth) {
-<<<<<<< HEAD
-					if ($this->_tokens[$position] == '(') {
-=======
 					if ($this->_tokens[$position] === '(') {
->>>>>>> 0d486bda
 						$depth++;
 					} elseif ($this->_tokens[$position] === ')') {
 						$depth--;
