<?php
/**
 * CakePHP(tm) : Rapid Development Framework (http://cakephp.org)
 * Copyright (c) Cake Software Foundation, Inc. (http://cakefoundation.org)
 *
 * Licensed under The MIT License
 * For full copyright and license information, please see the LICENSE.txt
 * Redistributions of files must retain the above copyright notice.
 *
 * @copyright     Copyright (c) Cake Software Foundation, Inc. (http://cakefoundation.org)
 * @link          http://cakephp.org CakePHP(tm) Project
 * @package       Cake.Utility
 * @since         CakePHP(tm) v 0.2.9
 * @license       http://www.opensource.org/licenses/mit-license.php MIT License
 */

/**
 * Folder structure browser, lists folders and files.
 * Provides an Object interface for Common directory related tasks.
 *
 * @package       Cake.Utility
 */
class Folder {

/**
 * Default scheme for Folder::copy
 * Recursively merges subfolders with the same name
 *
 * @constant MERGE
 */
	const MERGE = 'merge';

/**
 * Overwrite scheme for Folder::copy
 * subfolders with the same name will be replaced
 *
 * @constant OVERWRITE
 */
	const OVERWRITE = 'overwrite';

/**
 * Skip scheme for Folder::copy
 * if a subfolder with the same name exists it will be skipped
 *
 * @constant SKIP
 */
	const SKIP = 'skip';

/**
 * Path to Folder.
 *
 * @var string
 * @link http://book.cakephp.org/2.0/en/core-utility-libraries/file-folder.html#Folder::$path
 */
	public $path = null;

/**
 * Sortedness. Whether or not list results
 * should be sorted by name.
 *
 * @var boolean
 * @link http://book.cakephp.org/2.0/en/core-utility-libraries/file-folder.html#Folder::$sort
 */
	public $sort = false;

/**
 * Mode to be used on create. Does nothing on windows platforms.
 *
 * @var integer
 * http://book.cakephp.org/2.0/en/core-utility-libraries/file-folder.html#Folder::$mode
 */
	public $mode = 0755;

/**
 * Holds messages from last method.
 *
 * @var array
 */
	protected $_messages = array();

/**
 * Holds errors from last method.
 *
 * @var array
 */
	protected $_errors = array();

/**
 * Holds array of complete directory paths.
 *
 * @var array
 */
	protected $_directories;

/**
 * Holds array of complete file paths.
 *
 * @var array
 */
	protected $_files;

/**
 * Constructor.
 *
 * @param string $path Path to folder
 * @param boolean $create Create folder if not found
 * @param string|boolean $mode Mode (CHMOD) to apply to created folder, false to ignore
 * @link http://book.cakephp.org/2.0/en/core-utility-libraries/file-folder.html#Folder
 */
	public function __construct($path = false, $create = false, $mode = false) {
		if (empty($path)) {
			$path = TMP;
		}
		if ($mode) {
			$this->mode = $mode;
		}

		if (!file_exists($path) && $create === true) {
			$this->create($path, $this->mode);
		}
		if (!Folder::isAbsolute($path)) {
			$path = realpath($path);
		}
		if (!empty($path)) {
			$this->cd($path);
		}
	}

/**
 * Return current path.
 *
 * @return string Current path
 * @link http://book.cakephp.org/2.0/en/core-utility-libraries/file-folder.html#Folder::pwd
 */
	public function pwd() {
		return $this->path;
	}

/**
 * Change directory to $path.
 *
 * @param string $path Path to the directory to change to
 * @return string The new path. Returns false on failure
 * @link http://book.cakephp.org/2.0/en/core-utility-libraries/file-folder.html#Folder::cd
 */
	public function cd($path) {
		$path = $this->realpath($path);
		if (is_dir($path)) {
			return $this->path = $path;
		}
		return false;
	}

/**
 * Returns an array of the contents of the current directory.
 * The returned array holds two arrays: One of directories and one of files.
 *
 * @param boolean $sort Whether you want the results sorted, set this and the sort property
 *   to false to get unsorted results.
 * @param array|boolean $exceptions Either an array or boolean true will not grab dot files
 * @param boolean $fullPath True returns the full path
 * @return mixed Contents of current directory as an array, an empty array on failure
 * @link http://book.cakephp.org/2.0/en/core-utility-libraries/file-folder.html#Folder::read
 */
	public function read($sort = true, $exceptions = false, $fullPath = false) {
		$dirs = $files = array();

		if (!$this->pwd()) {
			return array($dirs, $files);
		}
		if (is_array($exceptions)) {
			$exceptions = array_flip($exceptions);
		}
		$skipHidden = isset($exceptions['.']) || $exceptions === true;

		try {
			$iterator = new DirectoryIterator($this->path);
		} catch (Exception $e) {
			return array($dirs, $files);
		}

		foreach ($iterator as $item) {
			if ($item->isDot()) {
				continue;
			}
			$name = $item->getFileName();
			if ($skipHidden && $name[0] === '.' || isset($exceptions[$name])) {
				continue;
			}
			if ($fullPath) {
				$name = $item->getPathName();
			}
			if ($item->isDir()) {
				$dirs[] = $name;
			} else {
				$files[] = $name;
			}
		}
		if ($sort || $this->sort) {
			sort($dirs);
			sort($files);
		}
		return array($dirs, $files);
	}

/**
 * Returns an array of all matching files in current directory.
 *
 * @param string $regexpPattern Preg_match pattern (Defaults to: .*)
 * @param boolean $sort Whether results should be sorted.
 * @return array Files that match given pattern
 * @link http://book.cakephp.org/2.0/en/core-utility-libraries/file-folder.html#Folder::find
 */
	public function find($regexpPattern = '.*', $sort = false) {
		list(, $files) = $this->read($sort);
		return array_values(preg_grep('/^' . $regexpPattern . '$/i', $files));
	}

/**
 * Returns an array of all matching files in and below current directory.
 *
 * @param string $pattern Preg_match pattern (Defaults to: .*)
 * @param boolean $sort Whether results should be sorted.
 * @return array Files matching $pattern
 * @link http://book.cakephp.org/2.0/en/core-utility-libraries/file-folder.html#Folder::findRecursive
 */
	public function findRecursive($pattern = '.*', $sort = false) {
		if (!$this->pwd()) {
			return array();
		}
		$startsOn = $this->path;
		$out = $this->_findRecursive($pattern, $sort);
		$this->cd($startsOn);
		return $out;
	}

/**
 * Private helper function for findRecursive.
 *
 * @param string $pattern Pattern to match against
 * @param boolean $sort Whether results should be sorted.
 * @return array Files matching pattern
 */
	protected function _findRecursive($pattern, $sort = false) {
		list($dirs, $files) = $this->read($sort);
		$found = array();

		foreach ($files as $file) {
			if (preg_match('/^' . $pattern . '$/i', $file)) {
				$found[] = Folder::addPathElement($this->path, $file);
			}
		}
		$start = $this->path;

		foreach ($dirs as $dir) {
			$this->cd(Folder::addPathElement($start, $dir));
			$found = array_merge($found, $this->findRecursive($pattern, $sort));
		}
		return $found;
	}

/**
 * Returns true if given $path is a Windows path.
 *
 * @param string $path Path to check
 * @return boolean true if windows path, false otherwise
 * @link http://book.cakephp.org/2.0/en/core-utility-libraries/file-folder.html#Folder::isWindowsPath
 */
	public static function isWindowsPath($path) {
		return (preg_match('/^[A-Z]:\\\\/i', $path) || substr($path, 0, 2) === '\\\\');
	}

/**
 * Returns true if given $path is an absolute path.
 *
 * @param string $path Path to check
 * @return boolean true if path is absolute.
 * @link http://book.cakephp.org/2.0/en/core-utility-libraries/file-folder.html#Folder::isAbsolute
 */
	public static function isAbsolute($path) {
		return !empty($path) && ($path[0] === '/' || preg_match('/^[A-Z]:\\\\/i', $path) || substr($path, 0, 2) === '\\\\');
	}

/**
 * Returns a correct set of slashes for given $path. (\\ for Windows paths and / for other paths.)
 *
 * @param string $path Path to check
 * @return string Set of slashes ("\\" or "/")
 * @link http://book.cakephp.org/2.0/en/core-utility-libraries/file-folder.html#Folder::normalizePath
 */
	public static function normalizePath($path) {
		return Folder::correctSlashFor($path);
	}

/**
 * Returns a correct set of slashes for given $path. (\\ for Windows paths and / for other paths.)
 *
 * @param string $path Path to check
 * @return string Set of slashes ("\\" or "/")
 * @link http://book.cakephp.org/2.0/en/core-utility-libraries/file-folder.html#Folder::correctSlashFor
 */
	public static function correctSlashFor($path) {
		return (Folder::isWindowsPath($path)) ? '\\' : '/';
	}

/**
 * Returns $path with added terminating slash (corrected for Windows or other OS).
 *
 * @param string $path Path to check
 * @return string Path with ending slash
 * @link http://book.cakephp.org/2.0/en/core-utility-libraries/file-folder.html#Folder::slashTerm
 */
	public static function slashTerm($path) {
		if (Folder::isSlashTerm($path)) {
			return $path;
		}
		return $path . Folder::correctSlashFor($path);
	}

/**
 * Returns $path with $element added, with correct slash in-between.
 *
 * @param string $path Path
 * @param string $element Element to and at end of path
 * @return string Combined path
 * @link http://book.cakephp.org/2.0/en/core-utility-libraries/file-folder.html#Folder::addPathElement
 */
	public static function addPathElement($path, $element) {
		return rtrim($path, DS) . DS . $element;
	}

/**
 * Returns true if the File is in a given CakePath.
 *
 * @param string $path The path to check.
 * @return boolean
 * @link http://book.cakephp.org/2.0/en/core-utility-libraries/file-folder.html#Folder::inCakePath
 */
	public function inCakePath($path = '') {
		$dir = substr(Folder::slashTerm(ROOT), 0, -1);
		$newdir = $dir . $path;

		return $this->inPath($newdir);
	}

/**
 * Returns true if the File is in given path.
 *
 * @param string $path The path to check that the current pwd() resides with in.
 * @param boolean $reverse Reverse the search, check that pwd() resides within $path.
 * @return boolean
 * @link http://book.cakephp.org/2.0/en/core-utility-libraries/file-folder.html#Folder::inPath
 */
	public function inPath($path = '', $reverse = false) {
		$dir = Folder::slashTerm($path);
		$current = Folder::slashTerm($this->pwd());

		if (!$reverse) {
			$return = preg_match('/^(.*)' . preg_quote($dir, '/') . '(.*)/', $current);
		} else {
			$return = preg_match('/^(.*)' . preg_quote($current, '/') . '(.*)/', $dir);
		}
		return (bool)$return;
	}

/**
 * Change the mode on a directory structure recursively. This includes changing the mode on files as well.
 *
 * @param string $path The path to chmod
 * @param integer $mode octal value 0755
 * @param boolean $recursive chmod recursively, set to false to only change the current directory.
 * @param array $exceptions array of files, directories to skip
 * @return boolean Returns TRUE on success, FALSE on failure
 * @link http://book.cakephp.org/2.0/en/core-utility-libraries/file-folder.html#Folder::chmod
 */
	public function chmod($path, $mode = false, $recursive = true, $exceptions = array()) {
		if (!$mode) {
			$mode = $this->mode;
		}

		if ($recursive === false && is_dir($path)) {
			//@codingStandardsIgnoreStart
			if (@chmod($path, intval($mode, 8))) {
				//@codingStandardsIgnoreEnd
				$this->_messages[] = __d('cake_dev', '%s changed to %s', $path, $mode);
				return true;
			}

			$this->_errors[] = __d('cake_dev', '%s NOT changed to %s', $path, $mode);
			return false;
		}

		if (is_dir($path)) {
			$paths = $this->tree($path);

			foreach ($paths as $type) {
				foreach ($type as $fullpath) {
					$check = explode(DS, $fullpath);
					$count = count($check);

					if (in_array($check[$count - 1], $exceptions)) {
						continue;
					}

					//@codingStandardsIgnoreStart
					if (@chmod($fullpath, intval($mode, 8))) {
						//@codingStandardsIgnoreEnd
						$this->_messages[] = __d('cake_dev', '%s changed to %s', $fullpath, $mode);
					} else {
						$this->_errors[] = __d('cake_dev', '%s NOT changed to %s', $fullpath, $mode);
					}
				}
			}

			if (empty($this->_errors)) {
				return true;
			}
		}
		return false;
	}

/**
 * Returns an array of nested directories and files in each directory
 *
 * @param string $path the directory path to build the tree from
 * @param array|boolean $exceptions Either an array of files/folder to exclude
 *   or boolean true to not grab dot files/folders
 * @param string $type either 'file' or 'dir'. null returns both files and directories
 * @return mixed array of nested directories and files in each directory
 * @link http://book.cakephp.org/2.0/en/core-utility-libraries/file-folder.html#Folder::tree
 */
	public function tree($path = null, $exceptions = false, $type = null) {
		if (!$path) {
			$path = $this->path;
		}
		$files = array();
		$directories = array($path);

		if (is_array($exceptions)) {
			$exceptions = array_flip($exceptions);
		}
		$skipHidden = false;
		if ($exceptions === true) {
			$skipHidden = true;
		} elseif (isset($exceptions['.'])) {
			$skipHidden = true;
			unset($exceptions['.']);
		}

		try {
			$directory = new RecursiveDirectoryIterator($path, RecursiveDirectoryIterator::KEY_AS_PATHNAME | RecursiveDirectoryIterator::CURRENT_AS_SELF);
			$iterator = new RecursiveIteratorIterator($directory, RecursiveIteratorIterator::SELF_FIRST);
		} catch (Exception $e) {
			if ($type === null) {
				return array(array(), array());
			}
			return array();
		}

		foreach ($iterator as $itemPath => $fsIterator) {
			if ($skipHidden) {
				$subPathName = $fsIterator->getSubPathname();
				if ($subPathName{0} === '.' || strpos($subPathName, DS . '.') !== false) {
					continue;
				}
			}
			$item = $fsIterator->current();
			if (!empty($exceptions) && isset($exceptions[$item->getFilename()])) {
				continue;
			}

			if ($item->isFile()) {
				$files[] = $itemPath;
			} elseif ($item->isDir() && !$item->isDot()) {
				$directories[] = $itemPath;
			}
		}
		if ($type === null) {
			return array($directories, $files);
		}
		if ($type === 'dir') {
			return $directories;
		}
		return $files;
	}

/**
 * Create a directory structure recursively. Can be used to create
 * deep path structures like `/foo/bar/baz/shoe/horn`
 *
 * @param string $pathname The directory structure to create
 * @param integer $mode octal value 0755
 * @return boolean Returns TRUE on success, FALSE on failure
 * @link http://book.cakephp.org/2.0/en/core-utility-libraries/file-folder.html#Folder::create
 */
	public function create($pathname, $mode = false) {
		if (is_dir($pathname) || empty($pathname)) {
			return true;
		}

		if (!$mode) {
			$mode = $this->mode;
		}

		if (is_file($pathname)) {
			$this->_errors[] = __d('cake_dev', '%s is a file', $pathname);
			return false;
		}
		$pathname = rtrim($pathname, DS);
		$nextPathname = substr($pathname, 0, strrpos($pathname, DS));

		if ($this->create($nextPathname, $mode)) {
			if (!file_exists($pathname)) {
				$old = umask(0);
				if (mkdir($pathname, $mode)) {
					umask($old);
					$this->_messages[] = __d('cake_dev', '%s created', $pathname);
					return true;
				} else {
					umask($old);
					$this->_errors[] = __d('cake_dev', '%s NOT created', $pathname);
					return false;
				}
			}
		}
		return false;
	}

/**
 * Returns the size in bytes of this Folder and its contents.
 *
 * @return integer size in bytes of current folder
 * @link http://book.cakephp.org/2.0/en/core-utility-libraries/file-folder.html#Folder::dirsize
 */
	public function dirsize() {
		$size = 0;
		$directory = Folder::slashTerm($this->path);
		$stack = array($directory);
		$count = count($stack);
		for ($i = 0, $j = $count; $i < $j; ++$i) {
			if (is_file($stack[$i])) {
				$size += filesize($stack[$i]);
			} elseif (is_dir($stack[$i])) {
				$dir = dir($stack[$i]);
				if ($dir) {
					while (false !== ($entry = $dir->read())) {
						if ($entry === '.' || $entry === '..') {
							continue;
						}
						$add = $stack[$i] . $entry;

						if (is_dir($stack[$i] . $entry)) {
							$add = Folder::slashTerm($add);
						}
						$stack[] = $add;
					}
					$dir->close();
				}
			}
			$j = count($stack);
		}
		return $size;
	}

/**
 * Recursively Remove directories if the system allows.
 *
 * @param string $path Path of directory to delete
 * @return boolean Success
 * @link http://book.cakephp.org/2.0/en/core-utility-libraries/file-folder.html#Folder::delete
 */
	public function delete($path = null) {
		if (!$path) {
			$path = $this->pwd();
		}
		if (!$path) {
			return null;
		}
		$path = Folder::slashTerm($path);
		if (is_dir($path)) {
			try {
				$directory = new RecursiveDirectoryIterator($path, RecursiveDirectoryIterator::CURRENT_AS_SELF);
				$iterator = new RecursiveIteratorIterator($directory, RecursiveIteratorIterator::CHILD_FIRST);
			} catch (Exception $e) {
				return false;
			}

			foreach ($iterator as $item) {
				$filePath = $item->getPathname();
				if ($item->isFile() || $item->isLink()) {
					//@codingStandardsIgnoreStart
					if (@unlink($filePath)) {
						//@codingStandardsIgnoreEnd
						$this->_messages[] = __d('cake_dev', '%s removed', $filePath);
					} else {
						$this->_errors[] = __d('cake_dev', '%s NOT removed', $filePath);
					}
				} elseif ($item->isDir() && !$item->isDot()) {
					//@codingStandardsIgnoreStart
					if (@rmdir($filePath)) {
						//@codingStandardsIgnoreEnd
						$this->_messages[] = __d('cake_dev', '%s removed', $filePath);
					} else {
						$this->_errors[] = __d('cake_dev', '%s NOT removed', $filePath);
						return false;
					}
				}
			}

			$path = rtrim($path, DS);
			//@codingStandardsIgnoreStart
			if (@rmdir($path)) {
				//@codingStandardsIgnoreEnd
				$this->_messages[] = __d('cake_dev', '%s removed', $path);
			} else {
				$this->_errors[] = __d('cake_dev', '%s NOT removed', $path);
				return false;
			}
		}
		return true;
	}

/**
 * Recursive directory copy.
 *
 * ### Options
 *
 * - `to` The directory to copy to.
 * - `from` The directory to copy from, this will cause a cd() to occur, changing the results of pwd().
 * - `mode` The mode to copy the files/directories with.
 * - `skip` Files/directories to skip.
 * - `scheme` Folder::MERGE, Folder::OVERWRITE, Folder::SKIP
 *
 * @param array|string $options Either an array of options (see above) or a string of the destination directory.
 * @return boolean Success
 * @link http://book.cakephp.org/2.0/en/core-utility-libraries/file-folder.html#Folder::copy
 */
	public function copy($options) {
		if (!$this->pwd()) {
			return false;
		}
		$to = null;
		if (is_string($options)) {
			$to = $options;
			$options = array();
		}
		$options = array_merge(array('to' => $to, 'from' => $this->path, 'mode' => $this->mode, 'skip' => array(), 'scheme' => Folder::MERGE), $options);

		$fromDir = $options['from'];
		$toDir = $options['to'];
		$mode = $options['mode'];

		if (!$this->cd($fromDir)) {
			$this->_errors[] = __d('cake_dev', '%s not found', $fromDir);
			return false;
		}

		if (!is_dir($toDir)) {
			$this->create($toDir, $mode);
		}

		if (!is_writable($toDir)) {
			$this->_errors[] = __d('cake_dev', '%s not writable', $toDir);
			return false;
		}

		$exceptions = array_merge(array('.', '..', '.svn'), $options['skip']);
		//@codingStandardsIgnoreStart
		if ($handle = @opendir($fromDir)) {
<<<<<<< HEAD
=======
			//@codingStandardsIgnoreEnd
>>>>>>> 0d486bda
			while (($item = readdir($handle)) !== false) {
				$to = Folder::addPathElement($toDir, $item);
				if (($options['scheme'] != Folder::SKIP || !is_dir($to)) && !in_array($item, $exceptions)) {
					$from = Folder::addPathElement($fromDir, $item);
					if (is_file($from)) {
						if (copy($from, $to)) {
							chmod($to, intval($mode, 8));
							touch($to, filemtime($from));
							$this->_messages[] = __d('cake_dev', '%s copied to %s', $from, $to);
						} else {
							$this->_errors[] = __d('cake_dev', '%s NOT copied to %s', $from, $to);
						}
					}

					if (is_dir($from) && file_exists($to) && $options['scheme'] == Folder::OVERWRITE) {
						$this->delete($to);
					}

					if (is_dir($from) && !file_exists($to)) {
						$old = umask(0);
						if (mkdir($to, $mode)) {
							umask($old);
							$old = umask(0);
							chmod($to, $mode);
							umask($old);
							$this->_messages[] = __d('cake_dev', '%s created', $to);
							$options = array_merge($options, array('to' => $to, 'from' => $from));
							$this->copy($options);
						} else {
							$this->_errors[] = __d('cake_dev', '%s not created', $to);
						}
					} elseif (is_dir($from) && $options['scheme'] == Folder::MERGE) {
						$options = array_merge($options, array('to' => $to, 'from' => $from));
						$this->copy($options);
					}
				}
			}
			closedir($handle);
		} else {
			return false;
		}

		if (!empty($this->_errors)) {
			return false;
		}
		return true;
	}

/**
 * Recursive directory move.
 *
 * ### Options
 *
 * - `to` The directory to copy to.
 * - `from` The directory to copy from, this will cause a cd() to occur, changing the results of pwd().
 * - `chmod` The mode to copy the files/directories with.
 * - `skip` Files/directories to skip.
 * - `scheme` Folder::MERGE, Folder::OVERWRITE, Folder::SKIP
 *
 * @param array $options (to, from, chmod, skip, scheme)
 * @return boolean Success
 * @link http://book.cakephp.org/2.0/en/core-utility-libraries/file-folder.html#Folder::move
 */
	public function move($options) {
		$to = null;
		if (is_string($options)) {
			$to = $options;
			$options = (array)$options;
		}
		$options = array_merge(
			array('to' => $to, 'from' => $this->path, 'mode' => $this->mode, 'skip' => array()),
			$options
		);

		if ($this->copy($options)) {
			if ($this->delete($options['from'])) {
				return (bool)$this->cd($options['to']);
			}
		}
		return false;
	}

/**
 * get messages from latest method
 *
 * @param boolean $reset Reset message stack after reading
 * @return array
 * @link http://book.cakephp.org/2.0/en/core-utility-libraries/file-folder.html#Folder::messages
 */
	public function messages($reset = true) {
		$messages = $this->_messages;
		if ($reset) {
			$this->_messages = array();
		}
		return $messages;
	}

/**
 * get error from latest method
 *
 * @param boolean $reset Reset error stack after reading
 * @return array
 * @link http://book.cakephp.org/2.0/en/core-utility-libraries/file-folder.html#Folder::errors
 */
	public function errors($reset = true) {
		$errors = $this->_errors;
		if ($reset) {
			$this->_errors = array();
		}
		return $errors;
	}

/**
 * Get the real path (taking ".." and such into account)
 *
 * @param string $path Path to resolve
 * @return string The resolved path
 * @link http://book.cakephp.org/2.0/en/core-utility-libraries/file-folder.html#Folder::realpath
 */
	public function realpath($path) {
		$path = str_replace('/', DS, trim($path));
		if (strpos($path, '..') === false) {
			if (!Folder::isAbsolute($path)) {
				$path = Folder::addPathElement($this->path, $path);
			}
			return $path;
		}
		$parts = explode(DS, $path);
		$newparts = array();
		$newpath = '';
		if ($path[0] === DS) {
			$newpath = DS;
		}

		while (($part = array_shift($parts)) !== null) {
			if ($part === '.' || $part === '') {
				continue;
			}
			if ($part === '..') {
				if (!empty($newparts)) {
					array_pop($newparts);
					continue;
				} else {
					return false;
				}
			}
			$newparts[] = $part;
		}
		$newpath .= implode(DS, $newparts);

		return Folder::slashTerm($newpath);
	}

/**
 * Returns true if given $path ends in a slash (i.e. is slash-terminated).
 *
 * @param string $path Path to check
 * @return boolean true if path ends with slash, false otherwise
 * @link http://book.cakephp.org/2.0/en/core-utility-libraries/file-folder.html#Folder::isSlashTerm
 */
	public static function isSlashTerm($path) {
		$lastChar = $path[strlen($path) - 1];
		return $lastChar === '/' || $lastChar === '\\';
	}

}<|MERGE_RESOLUTION|>--- conflicted
+++ resolved
@@ -667,10 +667,7 @@
 		$exceptions = array_merge(array('.', '..', '.svn'), $options['skip']);
 		//@codingStandardsIgnoreStart
 		if ($handle = @opendir($fromDir)) {
-<<<<<<< HEAD
-=======
 			//@codingStandardsIgnoreEnd
->>>>>>> 0d486bda
 			while (($item = readdir($handle)) !== false) {
 				$to = Folder::addPathElement($toDir, $item);
 				if (($options['scheme'] != Folder::SKIP || !is_dir($to)) && !in_array($item, $exceptions)) {
