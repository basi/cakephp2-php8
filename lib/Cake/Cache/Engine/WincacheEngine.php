<?php
/**
 * Wincache storage engine for cache.
 *
 * Supports wincache 1.1.0 and higher.
 *
 * PHP 5
 *
 * CakePHP(tm) : Rapid Development Framework (http://cakephp.org)
 * Copyright 2005-2011, Cake Software Foundation, Inc. (http://cakefoundation.org)
 *
 * Licensed under The MIT License
 * Redistributions of files must retain the above copyright notice.
 *
 * @copyright     Copyright 2005-2011, Cake Software Foundation, Inc. (http://cakefoundation.org)
 * @link          http://cakephp.org CakePHP(tm) Project
 * @package       Cake.Cache.Engine
 * @since         CakePHP(tm) v 1.2.0.4933
 * @license       MIT License (http://www.opensource.org/licenses/mit-license.php)
 */

/**
 * Wincache storage engine for cache
 *
 * @package       Cake.Cache.Engine
 */
class WincacheEngine extends CacheEngine {

/**
 * Initialize the Cache Engine
 *
 * Called automatically by the cache frontend
 * To reinitialize the settings call Cache::engine('EngineName', [optional] settings = array());
 *
 * @param array $settings array of setting for the engine
 * @return boolean True if the engine has been successfully initialized, false if not
 * @see CacheEngine::__defaults
 */
	public function init($settings = array()) {
		parent::init(array_merge(array(
			'engine' => 'Wincache',
			'prefix' => Inflector::slug(APP_DIR) . '_'),
		$settings));
		return function_exists('wincache_ucache_info');
	}

/**
 * Write data for key into cache
 *
 * @param string $key Identifier for the data
 * @param mixed $value Data to be cached
 * @param integer $duration How long to cache the data, in seconds
 * @return boolean True if the data was successfully cached, false on failure
 */
	public function write($key, $value, $duration) {
		$expires = time() + $duration;

		$data = array(
			$key . '_expires' => $expires,
			$key => $value
		);
		$result = wincache_ucache_set($data, null, $duration);
		return empty($result);
	}

/**
 * Read a key from the cache
 *
 * @param string $key Identifier for the data
 * @return mixed The cached data, or false if the data doesn't exist, has expired, or if
 *     there was an error fetching it
 */
	public function read($key) {
		$time = time();
		$cachetime = intval(wincache_ucache_get($key . '_expires'));
		if ($cachetime < $time || ($time + $this->settings['duration']) < $cachetime) {
			return false;
		}
		return wincache_ucache_get($key);
	}

/**
 * Increments the value of an integer cached key
 *
 * @param string $key Identifier for the data
 * @param integer $offset How much to increment
 * @return New incremented value, false otherwise
 */
	public function increment($key, $offset = 1) {
		return wincache_ucache_inc($key, $offset);
	}

/**
 * Decrements the value of an integer cached key
 *
 * @param string $key Identifier for the data
 * @param integer $offset How much to subtract
 * @return New decremented value, false otherwise
 */
	public function decrement($key, $offset = 1) {
		return wincache_ucache_dec($key, $offset);
	}

/**
 * Delete a key from the cache
 *
 * @param string $key Identifier for the data
 * @return boolean True if the value was successfully deleted, false if it didn't exist or couldn't be removed
 */
	public function delete($key) {
		return wincache_ucache_delete($key);
	}

/**
<<<<<<< HEAD
 * Delete all keys from the cache.  This will clear every
 * item in the cache matching the cache config prefix.
 *
 *
 * @param boolean $check If true, nothing will be cleared, as entries will
 *   naturally expire in wincache..
 * @return boolean True Returns true.
=======
 * Delete all keys from the cache.  This will clear every cache value stored
 * in wincache.
 *
 * @param boolean $check
 * @return boolean True if the cache was successfully cleared, false otherwise
>>>>>>> c60abb18
 */
	public function clear($check) {
		if ($check) {
			return true;
		}
		$info = wincache_ucache_info();
		$cacheKeys = $info['ucache_entries'];
		unset($info);
		foreach ($cacheKeys as $key) {
			if (strpos($key['key_name'], $this->settings['prefix']) === 0) {
				wincache_ucache_delete($key['key_name']);
			}
		}
		return true;
	}

}<|MERGE_RESOLUTION|>--- conflicted
+++ resolved
@@ -112,21 +112,12 @@
 	}
 
 /**
-<<<<<<< HEAD
  * Delete all keys from the cache.  This will clear every
  * item in the cache matching the cache config prefix.
- *
  *
  * @param boolean $check If true, nothing will be cleared, as entries will
  *   naturally expire in wincache..
  * @return boolean True Returns true.
-=======
- * Delete all keys from the cache.  This will clear every cache value stored
- * in wincache.
- *
- * @param boolean $check
- * @return boolean True if the cache was successfully cleared, false otherwise
->>>>>>> c60abb18
  */
 	public function clear($check) {
 		if ($check) {
