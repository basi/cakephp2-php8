<?php
/**
 * CakePHP(tm) : Rapid Development Framework (http://cakephp.org)
 * Copyright (c) Cake Software Foundation, Inc. (http://cakefoundation.org)
 *
 * Licensed under The MIT License
 * For full copyright and license information, please see the LICENSE.txt
 * Redistributions of files must retain the above copyright notice.
 *
 * @copyright     Copyright (c) Cake Software Foundation, Inc. (http://cakefoundation.org)
 * @link          http://cakephp.org CakePHP(tm) Project
 * @package       Cake.Core
 * @since         CakePHP(tm) v 0.2.9
 * @license       MIT License (http://www.opensource.org/licenses/mit-license.php)
 */

App::uses('CakeLog', 'Log');
App::uses('Dispatcher', 'Routing');
App::uses('Set', 'Utility');
App::uses('CakeLog', 'Log');

/**
 * Object class provides a few generic methods used in several subclasses.
 *
 * Also includes methods for logging and the special method RequestAction,
 * to call other Controllers' Actions from anywhere.
 *
 * @package       Cake.Core
 */
class Object {

/**
 * constructor, no-op
 *
 */
	public function __construct() {
	}

/**
 * Object-to-string conversion.
 * Each class can override this method as necessary.
 *
 * @return string The name of this class
 */
	public function toString() {
		$class = get_class($this);
		return $class;
	}

/**
 * Calls a controller's method from any location. Can be used to connect controllers together
 * or tie plugins into a main application. requestAction can be used to return rendered views
 * or fetch the return value from controller actions.
 *
 * Under the hood this method uses Router::reverse() to convert the $url parameter into a string
 * URL. You should use URL formats that are compatible with Router::reverse()
 *
 * #### Passing POST and GET data
 *
 * POST and GET data can be simulated in requestAction. Use `$extra['url']` for
 * GET data. The `$extra['data']` parameter allows POST data simulation.
 *
 * @param string|array $url String or array-based URL. Unlike other URL arrays in CakePHP, this
 *    URL will not automatically handle passed and named arguments in the $url parameter.
 * @param array $extra if array includes the key "return" it sets the AutoRender to true. Can
 *    also be used to submit GET/POST data, and named/passed arguments.
 * @return mixed Boolean true or false on success/failure, or contents
 *    of rendered action if 'return' is set in $extra.
 */
	public function requestAction($url, $extra = array()) {
		if (empty($url)) {
			return false;
		}
		if (($index = array_search('return', $extra)) !== false) {
			$extra['return'] = 0;
			$extra['autoRender'] = 1;
			unset($extra[$index]);
		}
		$arrayUrl = is_array($url);
		if ($arrayUrl && !isset($extra['url'])) {
			$extra['url'] = array();
		}
		if ($arrayUrl && !isset($extra['data'])) {
			$extra['data'] = array();
		}
		$extra = array_merge(array('autoRender' => 0, 'return' => 1, 'bare' => 1, 'requested' => 1), $extra);
		$data = isset($extra['data']) ? $extra['data'] : null;
		unset($extra['data']);

		if (is_string($url) && strpos($url, FULL_BASE_URL) === 0) {
			$url = Router::normalize(str_replace(FULL_BASE_URL, '', $url));
		}
		if (is_string($url)) {
			$request = new CakeRequest($url);
		} elseif (is_array($url)) {
			$params = $url + array('pass' => array(), 'named' => array(), 'base' => false);
			$params = array_merge($params, $extra);
			$request = new CakeRequest(Router::reverse($params));
		}
		if (isset($data)) {
			$request->data = $data;
		}

		$dispatcher = new Dispatcher();
		$result = $dispatcher->dispatch($request, new CakeResponse(), $extra);
		Router::popRequest();
		return $result;
	}

/**
 * Calls a method on this object with the given parameters. Provides an OO wrapper
 * for `call_user_func_array`
 *
 * @param string $method  Name of the method to call
 * @param array $params  Parameter list to use when calling $method
 * @return mixed  Returns the result of the method call
 */
	public function dispatchMethod($method, $params = array()) {
		switch (count($params)) {
			case 0:
				return $this->{$method}();
			case 1:
				return $this->{$method}($params[0]);
			case 2:
				return $this->{$method}($params[0], $params[1]);
			case 3:
				return $this->{$method}($params[0], $params[1], $params[2]);
			case 4:
				return $this->{$method}($params[0], $params[1], $params[2], $params[3]);
			case 5:
				return $this->{$method}($params[0], $params[1], $params[2], $params[3], $params[4]);
			default:
				return call_user_func_array(array(&$this, $method), $params);
		}
	}

/**
 * Stop execution of the current script. Wraps exit() making
 * testing easier.
 *
 * @param integer|string $status see http://php.net/exit for values
 * @return void
 */
	protected function _stop($status = 0) {
		exit($status);
	}

/**
 * Convenience method to write a message to CakeLog. See CakeLog::write()
 * for more information on writing to logs.
 *
 * @param string $msg Log message.
 * @param integer|string $type Type of message being written. Either a valid
 *    LOG_* constant or a string matching the recognized levels.
 * @return boolean Success of log write.
 * @see CakeLog::write()
 */
<<<<<<< HEAD
	public function log($msg, $type = LOG_ERR, $scope = null) {
=======
	public function log($msg, $type = LOG_ERR) {
>>>>>>> eee37bb0
		if (!is_string($msg)) {
			$msg = print_r($msg, true);
		}

		return CakeLog::write($type, $msg, $scope);
	}

/**
 * Allows setting of multiple properties of the object in a single line of code. Will only set
 * properties that are part of a class declaration.
 *
 * @param array $properties An associative array containing properties and corresponding values.
 * @return void
 */
	protected function _set($properties = array()) {
		if (is_array($properties) && !empty($properties)) {
			$vars = get_object_vars($this);
			foreach ($properties as $key => $val) {
				if (array_key_exists($key, $vars)) {
					$this->{$key} = $val;
				}
			}
		}
	}

/**
 * Merges this objects $property with the property in $class' definition.
 * This classes value for the property will be merged on top of $class'
 *
 * This provides some of the DRY magic CakePHP provides. If you want to shut it off, redefine
 * this method as an empty function.
 *
 * @param array $properties The name of the properties to merge.
 * @param string $class The class to merge the property with.
 * @param boolean $normalize Set to true to run the properties through Hash::normalize() before merging.
 * @return void
 */
	protected function _mergeVars($properties, $class, $normalize = true) {
		$classProperties = get_class_vars($class);
		foreach ($properties as $var) {
			if (
				isset($classProperties[$var]) &&
				!empty($classProperties[$var]) &&
				is_array($this->{$var}) &&
				$this->{$var} != $classProperties[$var]
			) {
				if ($normalize) {
					$classProperties[$var] = Hash::normalize($classProperties[$var]);
					$this->{$var} = Hash::normalize($this->{$var});
				}
				$this->{$var} = Hash::merge($classProperties[$var], $this->{$var});
			}
		}
	}

}<|MERGE_RESOLUTION|>--- conflicted
+++ resolved
@@ -149,17 +149,11 @@
  * Convenience method to write a message to CakeLog. See CakeLog::write()
  * for more information on writing to logs.
  *
- * @param string $msg Log message.
- * @param integer|string $type Type of message being written. Either a valid
- *    LOG_* constant or a string matching the recognized levels.
- * @return boolean Success of log write.
- * @see CakeLog::write()
- */
-<<<<<<< HEAD
+ * @param string $msg Log message
+ * @param integer $type Error type constant. Defined in app/Config/core.php.
+ * @return boolean Success of log write
+ */
 	public function log($msg, $type = LOG_ERR, $scope = null) {
-=======
-	public function log($msg, $type = LOG_ERR) {
->>>>>>> eee37bb0
 		if (!is_string($msg)) {
 			$msg = print_r($msg, true);
 		}
