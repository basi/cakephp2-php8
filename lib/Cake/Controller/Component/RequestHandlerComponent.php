--- conflicted
+++ resolved
@@ -398,15 +398,8 @@
  * @return string|boolean When Ajax the prototype version of component making the call otherwise false
  */
 	public function getAjaxVersion() {
-<<<<<<< HEAD
-		if (env('HTTP_X_PROTOTYPE_VERSION')) {
-			return env('HTTP_X_PROTOTYPE_VERSION');
-		}
-		return false;
-=======
 		$httpX = env('HTTP_X_PROTOTYPE_VERSION');
 		return ($httpX === null) ? false : $httpX;
->>>>>>> e1a0ce77
 	}
 
 /**
@@ -668,16 +661,10 @@
 				$cType = $cType[$options['index']];
 			}
 
-<<<<<<< HEAD
-		if ($cType) {
-			if (empty($this->request->params['requested'])) {
-				$this->response->type($cType);
-=======
 			if ($this->prefers($cType)) {
 				$cType = $this->prefers($cType);
 			} else {
 				$cType = $cType[0];
->>>>>>> e1a0ce77
 			}
 		}
 
