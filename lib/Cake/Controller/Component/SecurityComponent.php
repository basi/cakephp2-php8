--- conflicted
+++ resolved
@@ -135,24 +135,16 @@
 	public $unlockedFields = array();
 
 /**
-<<<<<<< HEAD
- * Actions to exclude from any security checks
-=======
  * Actions to exclude from CSRF and POST validation checks.
  * Other checks like requireAuth(), requireSecure(),
  * requirePost(), requireGet() etc. will still be applied.
->>>>>>> 0d486bda
  *
  * @var array
  */
 	public $unlockedActions = array();
 
 /**
-<<<<<<< HEAD
- * Whether to validate POST data.  Set to false to disable for data coming from 3rd party
-=======
  * Whether to validate POST data. Set to false to disable for data coming from 3rd party
->>>>>>> 0d486bda
  * services, etc.
  *
  * @var boolean
@@ -240,13 +232,10 @@
 			$controller->request->params['requested'] != 1
 		);
 
-<<<<<<< HEAD
-=======
 		if ($this->_action == $this->blackHoleCallback) {
 			return $this->blackhole($controller, 'auth');
 		}
 
->>>>>>> 0d486bda
 		if (!in_array($this->_action, (array)$this->unlockedActions) && $isPost && $isNotRequestAction) {
 			if ($this->validatePost && $this->_validatePost($controller) === false) {
 				return $this->blackHole($controller, 'auth');
