<?php
/**
 * Basic Cake functionality.
 *
 * Core functions for including other source files, loading models and so forth.
 *
 * PHP 5
 *
 * CakePHP(tm) : Rapid Development Framework (http://cakephp.org)
 * Copyright 2005-2012, Cake Software Foundation, Inc. (http://cakefoundation.org)
 *
 * Licensed under The MIT License
 * Redistributions of files must retain the above copyright notice.
 *
 * @copyright     Copyright 2005-2012, Cake Software Foundation, Inc. (http://cakefoundation.org)
 * @link          http://cakephp.org CakePHP(tm) Project
 * @package       Cake
 * @since         CakePHP(tm) v 0.2.9
 * @license       MIT License (http://www.opensource.org/licenses/mit-license.php)
 */

/**
 * Basic defines for timing functions.
 */
	define('SECOND', 1);
	define('MINUTE', 60);
	define('HOUR', 3600);
	define('DAY', 86400);
	define('WEEK', 604800);
	define('MONTH', 2592000);
	define('YEAR', 31536000);

if (!function_exists('config')) {

/**
 * Loads configuration files. Receives a set of configuration files
 * to load.
 * Example:
 *
 * `config('config1', 'config2');`
 *
 * @return boolean Success
 * @link http://book.cakephp.org/2.0/en/core-libraries/global-constants-and-functions.html#config
 */
	function config() {
		$args = func_get_args();
		$count = count($args);
		$included = 0;
		foreach ($args as $arg) {
			if (file_exists(APP . 'Config' . DS . $arg . '.php')) {
				include_once APP . 'Config' . DS . $arg . '.php';
				$included++;
			}
		}
		return $included === $count;
	}

}

if (!function_exists('debug')) {

/**
 * Prints out debug information about given variable.
 *
 * Only runs if debug level is greater than zero.
 *
 * @param boolean $var Variable to show debug information for.
 * @param boolean $showHtml If set to true, the method prints the debug data in a browser-friendly way.
 * @param boolean $showFrom If set to true, the method prints from where the function was called.
 * @link http://book.cakephp.org/2.0/en/development/debugging.html#basic-debugging
 * @link http://book.cakephp.org/2.0/en/core-libraries/global-constants-and-functions.html#debug
 */
	function debug($var, $showHtml = null, $showFrom = true) {
		if (Configure::read('debug') > 0) {
			App::uses('Debugger', 'Utility');
			$file = '';
			$line = '';
			$lineInfo = '';
			if ($showFrom) {
				$trace = Debugger::trace(array('start' => 1, 'depth' => 2, 'format' => 'array'));
				$file = str_replace(array(CAKE_CORE_INCLUDE_PATH, ROOT), '', $trace[0]['file']);
				$line = $trace[0]['line'];
			}
			$html = <<<HTML
<div class="cake-debug-output">
%s
<pre class="cake-debug">
%s
</pre>
</div>
HTML;
			$text = <<<TEXT
%s
########## DEBUG ##########
%s
###########################
TEXT;
			$template = $html;
			if (php_sapi_name() == 'cli' || $showHtml === false) {
				$template = $text;
				if ($showFrom) {
					$lineInfo = sprintf('%s (line %s)', $file, $line);
				}
			}
			if ($showHtml === null && $template !== $text) {
				$showHtml = true;
			}
			$var = Debugger::exportVar($var, 25);
			if ($showHtml) {
				$template = $html;
				$var = h($var);
				if ($showFrom) {
					$lineInfo = sprintf('<span><strong>%s</strong> (line <strong>%s</strong>)</span>', $file, $line);
				}
			}
			printf($template, $lineInfo, $var);
		}
	}

}

if (!function_exists('sortByKey')) {

/**
 * Sorts given $array by key $sortby.
 *
 * @param array $array Array to sort
 * @param string $sortby Sort by this key
 * @param string $order  Sort order asc/desc (ascending or descending).
 * @param integer $type Type of sorting to perform
 * @return mixed Sorted array
 * @link http://book.cakephp.org/2.0/en/core-libraries/global-constants-and-functions.html#sortByKey
 */
	function sortByKey(&$array, $sortby, $order = 'asc', $type = SORT_NUMERIC) {
		if (!is_array($array)) {
			return null;
		}

		foreach ($array as $key => $val) {
			$sa[$key] = $val[$sortby];
		}

		if ($order == 'asc') {
			asort($sa, $type);
		} else {
			arsort($sa, $type);
		}

		foreach ($sa as $key => $val) {
			$out[] = $array[$key];
		}
		return $out;
	}

}

if (!function_exists('h')) {

/**
 * Convenience method for htmlspecialchars.
 *
 * @param string|array|object $text Text to wrap through htmlspecialchars.  Also works with arrays, and objects.
 *    Arrays will be mapped and have all their elements escaped.  Objects will be string cast if they
 *    implement a `__toString` method.  Otherwise the class name will be used.
 * @param boolean $double Encode existing html entities
 * @param string $charset Character set to use when escaping.  Defaults to config value in 'App.encoding' or 'UTF-8'
 * @return string Wrapped text
 * @link http://book.cakephp.org/2.0/en/core-libraries/global-constants-and-functions.html#h
 */
	function h($text, $double = true, $charset = null) {
		if (is_array($text)) {
			$texts = array();
			foreach ($text as $k => $t) {
				$texts[$k] = h($t, $double, $charset);
			}
			return $texts;
		} elseif (is_object($text)) {
			if (method_exists($text, '__toString')) {
				$text = (string)$text;
			} else {
				$text = '(object)' . get_class($text);
			}
		} elseif (is_bool($text)) {
			return $text;
		}

		static $defaultCharset = false;
		if ($defaultCharset === false) {
			$defaultCharset = Configure::read('App.encoding');
			if ($defaultCharset === null) {
				$defaultCharset = 'UTF-8';
			}
		}
		if (is_string($double)) {
			$charset = $double;
		}
		return htmlspecialchars($text, ENT_QUOTES, ($charset) ? $charset : $defaultCharset, $double);
	}

}

if (!function_exists('pluginSplit')) {

/**
 * Splits a dot syntax plugin name into its plugin and classname.
 * If $name does not have a dot, then index 0 will be null.
 *
 * Commonly used like `list($plugin, $name) = pluginSplit($name);`
 *
 * @param string $name The name you want to plugin split.
 * @param boolean $dotAppend Set to true if you want the plugin to have a '.' appended to it.
 * @param string $plugin Optional default plugin to use if no plugin is found. Defaults to null.
 * @return array Array with 2 indexes.  0 => plugin name, 1 => classname
 * @link http://book.cakephp.org/2.0/en/core-libraries/global-constants-and-functions.html#pluginSplit
 */
	function pluginSplit($name, $dotAppend = false, $plugin = null) {
		if (strpos($name, '.') !== false) {
			$parts = explode('.', $name, 2);
			if ($dotAppend) {
				$parts[0] .= '.';
			}
			return $parts;
		}
		return array($plugin, $name);
	}

}

if (!function_exists('pr')) {

/**
 * Print_r convenience function, which prints out <PRE> tags around
 * the output of given array. Similar to debug().
 *
 * @see	debug()
 * @param array $var Variable to print out
 * @link http://book.cakephp.org/2.0/en/core-libraries/global-constants-and-functions.html#pr
 */
	function pr($var) {
		if (Configure::read('debug') > 0) {
			echo '<pre>';
			print_r($var);
			echo '</pre>';
		}
	}

}

if (!function_exists('am')) {

/**
 * Merge a group of arrays
 *
 * @param array First array
 * @param array Second array
 * @param array Third array
 * @param array Etc...
 * @return array All array parameters merged into one
 * @link http://book.cakephp.org/2.0/en/development/debugging.html#am
 */
	function am() {
		$r = array();
		$args = func_get_args();
		foreach ($args as $a) {
			if (!is_array($a)) {
				$a = array($a);
			}
			$r = array_merge($r, $a);
		}
		return $r;
	}

}

if (!function_exists('env')) {

/**
 * Gets an environment variable from available sources, and provides emulation
 * for unsupported or inconsistent environment variables (i.e. DOCUMENT_ROOT on
 * IIS, or SCRIPT_NAME in CGI mode).  Also exposes some additional custom
 * environment information.
 *
 * @param  string $key Environment variable name.
 * @return string Environment variable setting.
 * @link http://book.cakephp.org/2.0/en/core-libraries/global-constants-and-functions.html#env
 */
	function env($key) {
		if ($key === 'HTTPS') {
			if (isset($_SERVER['HTTPS'])) {
				return (!empty($_SERVER['HTTPS']) && $_SERVER['HTTPS'] !== 'off');
			}
			return (strpos(env('SCRIPT_URI'), 'https://') === 0);
		}

		if ($key === 'SCRIPT_NAME') {
			if (env('CGI_MODE') && isset($_ENV['SCRIPT_URL'])) {
				$key = 'SCRIPT_URL';
			}
		}

		$val = null;
		if (isset($_SERVER[$key])) {
			$val = $_SERVER[$key];
		} elseif (isset($_ENV[$key])) {
			$val = $_ENV[$key];
		} elseif (getenv($key) !== false) {
			$val = getenv($key);
		}

		if ($key === 'REMOTE_ADDR' && $val === env('SERVER_ADDR')) {
			$addr = env('HTTP_PC_REMOTE_ADDR');
			if ($addr !== null) {
				$val = $addr;
			}
		}

		if ($val !== null) {
			return $val;
		}

<<<<<<< HEAD
		switch ($key) {
			case 'SCRIPT_FILENAME':
				if (defined('SERVER_IIS') && SERVER_IIS === true) {
					return str_replace('\\\\', '\\', env('PATH_TRANSLATED'));
				}
				break;
			case 'DOCUMENT_ROOT':
				$name = env('SCRIPT_NAME');
				$filename = env('SCRIPT_FILENAME');
				$offset = 0;
				if (!strpos($name, '.php')) {
					$offset = 4;
				}
				return substr($filename, 0, -(strlen($name) + $offset));
				break;
			case 'PHP_SELF':
				return str_replace(env('DOCUMENT_ROOT'), '', env('SCRIPT_FILENAME'));
				break;
			case 'CGI_MODE':
				return (PHP_SAPI === 'cgi');
				break;
			case 'HTTP_BASE':
				$host = env('HTTP_HOST');
				$parts = explode('.', $host);
				$count = count($parts);

				if ($count === 1) {
					return '.' . $host;
				} elseif ($count === 2) {
=======
	switch ($key) {
		case 'SCRIPT_FILENAME':
			if (defined('SERVER_IIS') && SERVER_IIS === true) {
				return str_replace('\\\\', '\\', env('PATH_TRANSLATED'));
			}
			break;
		case 'DOCUMENT_ROOT':
			$name = env('SCRIPT_NAME');
			$filename = env('SCRIPT_FILENAME');
			$offset = 0;
			if (!strpos($name, '.php')) {
				$offset = 4;
			}
			return substr($filename, 0, -(strlen($name) + $offset));
		case 'PHP_SELF':
			return str_replace(env('DOCUMENT_ROOT'), '', env('SCRIPT_FILENAME'));
		case 'CGI_MODE':
			return (PHP_SAPI === 'cgi');
		case 'HTTP_BASE':
			$host = env('HTTP_HOST');
			$parts = explode('.', $host);
			$count = count($parts);

			if ($count === 1) {
				return '.' . $host;
			} elseif ($count === 2) {
				return '.' . $host;
			} elseif ($count === 3) {
				$gTLD = array(
					'aero',
					'asia',
					'biz',
					'cat',
					'com',
					'coop',
					'edu',
					'gov',
					'info',
					'int',
					'jobs',
					'mil',
					'mobi',
					'museum',
					'name',
					'net',
					'org',
					'pro',
					'tel',
					'travel',
					'xxx'
				);
				if (in_array($parts[1], $gTLD)) {
>>>>>>> 587c7071
					return '.' . $host;
				} elseif ($count === 3) {
					$gTLD = array(
						'aero',
						'asia',
						'biz',
						'cat',
						'com',
						'coop',
						'edu',
						'gov',
						'info',
						'int',
						'jobs',
						'mil',
						'mobi',
						'museum',
						'name',
						'net',
						'org',
						'pro',
						'tel',
						'travel',
						'xxx'
					);
					if (in_array($parts[1], $gTLD)) {
						return '.' . $host;
					}
				}
<<<<<<< HEAD
				array_shift($parts);
				return '.' . implode('.', $parts);
				break;
		}
		return null;
=======
			}
			array_shift($parts);
			return '.' . implode('.', $parts);
>>>>>>> 587c7071
	}

}

if (!function_exists('cache')) {

/**
 * Reads/writes temporary data to cache files or session.
 *
 * @param  string $path	File path within /tmp to save the file.
 * @param  mixed  $data	The data to save to the temporary file.
 * @param  mixed  $expires A valid strtotime string when the data expires.
 * @param  string $target  The target of the cached data; either 'cache' or 'public'.
 * @return mixed  The contents of the temporary file.
 * @deprecated Please use Cache::write() instead
 */
	function cache($path, $data = null, $expires = '+1 day', $target = 'cache') {
		if (Configure::read('Cache.disable')) {
			return null;
		}
		$now = time();

		if (!is_numeric($expires)) {
			$expires = strtotime($expires, $now);
		}

		switch (strtolower($target)) {
			case 'cache':
				$filename = CACHE . $path;
			break;
			case 'public':
				$filename = WWW_ROOT . $path;
			break;
			case 'tmp':
				$filename = TMP . $path;
			break;
		}
		$timediff = $expires - $now;
		$filetime = false;

<<<<<<< HEAD
		if (file_exists($filename)) {
			$filetime = @filemtime($filename);
		}

		if ($data === null) {
			if (file_exists($filename) && $filetime !== false) {
				if ($filetime + $timediff < $now) {
					@unlink($filename);
				} else {
					$data = @file_get_contents($filename);
				}
=======
	if (file_exists($filename)) {
		//@codingStandardsIgnoreStart
		$filetime = @filemtime($filename);
		//@codingStandardsIgnoreEnd
	}

	if ($data === null) {
		if (file_exists($filename) && $filetime !== false) {
			if ($filetime + $timediff < $now) {
				//@codingStandardsIgnoreStart
				@unlink($filename);
				//@codingStandardsIgnoreEnd
			} else {
				//@codingStandardsIgnoreStart
				$data = @file_get_contents($filename);
				//@codingStandardsIgnoreEnd
>>>>>>> 587c7071
			}
		} elseif (is_writable(dirname($filename))) {
			@file_put_contents($filename, $data, LOCK_EX);
		}
<<<<<<< HEAD
		return $data;
=======
	} elseif (is_writable(dirname($filename))) {
		//@codingStandardsIgnoreStart
		@file_put_contents($filename, $data, LOCK_EX);
		//@codingStandardsIgnoreEnd
>>>>>>> 587c7071
	}

}

if (!function_exists('clearCache')) {

/**
 * Used to delete files in the cache directories, or clear contents of cache directories
 *
 * @param string|array $params As String name to be searched for deletion, if name is a directory all files in
 *   directory will be deleted. If array, names to be searched for deletion. If clearCache() without params,
 *   all files in app/tmp/cache/views will be deleted
 * @param string $type Directory in tmp/cache defaults to view directory
 * @param string $ext The file extension you are deleting
 * @return true if files found and deleted false otherwise
 */
	function clearCache($params = null, $type = 'views', $ext = '.php') {
		if (is_string($params) || $params === null) {
			$params = preg_replace('/\/\//', '/', $params);
			$cache = CACHE . $type . DS . $params;

<<<<<<< HEAD
			if (is_file($cache . $ext)) {
				@unlink($cache . $ext);
				return true;
			} elseif (is_dir($cache)) {
				$files = glob($cache . '*');
=======
		if (is_file($cache . $ext)) {
			//@codingStandardsIgnoreStart
			@unlink($cache . $ext);
			//@codingStandardsIgnoreEnd
			return true;
		} elseif (is_dir($cache)) {
			$files = glob($cache . '*');
>>>>>>> 587c7071

				if ($files === false) {
					return false;
				}

<<<<<<< HEAD
				foreach ($files as $file) {
					if (is_file($file) && strrpos($file, DS . 'empty') !== strlen($file) - 6) {
						@unlink($file);
					}
=======
			foreach ($files as $file) {
				if (is_file($file) && strrpos($file, DS . 'empty') !== strlen($file) - 6) {
					//@codingStandardsIgnoreStart
					@unlink($file);
					//@codingStandardsIgnoreEnd
>>>>>>> 587c7071
				}
				return true;
			} else {
				$cache = array(
					CACHE . $type . DS . '*' . $params . $ext,
					CACHE . $type . DS . '*' . $params . '_*' . $ext
				);
				$files = array();
				while ($search = array_shift($cache)) {
					$results = glob($search);
					if ($results !== false) {
						$files = array_merge($files, $results);
					}
				}
<<<<<<< HEAD
				if (empty($files)) {
					return false;
				}
				foreach ($files as $file) {
					if (is_file($file) && strrpos($file, DS . 'empty') !== strlen($file) - 6) {
						@unlink($file);
					}
=======
			}
			if (empty($files)) {
				return false;
			}
			foreach ($files as $file) {
				if (is_file($file) && strrpos($file, DS . 'empty') !== strlen($file) - 6) {
					//@codingStandardsIgnoreStart
					@unlink($file);
					//@codingStandardsIgnoreEnd
>>>>>>> 587c7071
				}
				return true;
			}
		} elseif (is_array($params)) {
			foreach ($params as $file) {
				clearCache($file, $type, $ext);
			}
			return true;
		}
		return false;
	}

}

if (!function_exists('stripslashes_deep')) {

/**
 * Recursively strips slashes from all values in an array
 *
 * @param array $values Array of values to strip slashes
 * @return mixed What is returned from calling stripslashes
 * @link http://book.cakephp.org/2.0/en/core-libraries/global-constants-and-functions.html#stripslashes_deep
 */
	function stripslashes_deep($values) {
		if (is_array($values)) {
			foreach ($values as $key => $value) {
				$values[$key] = stripslashes_deep($value);
			}
		} else {
			$values = stripslashes($values);
		}
		return $values;
	}

}

if (!function_exists('__')) {

/**
 * Returns a translated string if one is found; Otherwise, the submitted message.
 *
 * @param string $singular Text to translate
 * @param mixed $args Array with arguments or multiple arguments in function
 * @return mixed translated string
 * @link http://book.cakephp.org/2.0/en/core-libraries/global-constants-and-functions.html#__
 */
	function __($singular, $args = null) {
		if (!$singular) {
			return;
		}

		App::uses('I18n', 'I18n');
		$translated = I18n::translate($singular);
		if ($args === null) {
			return $translated;
		} elseif (!is_array($args)) {
			$args = array_slice(func_get_args(), 1);
		}
		return vsprintf($translated, $args);
	}

}

if (!function_exists('__n')) {

/**
 * Returns correct plural form of message identified by $singular and $plural for count $count.
 * Some languages have more than one form for plural messages dependent on the count.
 *
 * @param string $singular Singular text to translate
 * @param string $plural Plural text
 * @param integer $count Count
 * @param mixed $args Array with arguments or multiple arguments in function
 * @return mixed plural form of translated string
 * @link http://book.cakephp.org/2.0/en/core-libraries/global-constants-and-functions.html#__n
 */
	function __n($singular, $plural, $count, $args = null) {
		if (!$singular) {
			return;
		}

		App::uses('I18n', 'I18n');
		$translated = I18n::translate($singular, $plural, null, 6, $count);
		if ($args === null) {
			return $translated;
		} elseif (!is_array($args)) {
			$args = array_slice(func_get_args(), 3);
		}
		return vsprintf($translated, $args);
	}

}

if (!function_exists('__d')) {

/**
 * Allows you to override the current domain for a single message lookup.
 *
 * @param string $domain Domain
 * @param string $msg String to translate
 * @param mixed $args Array with arguments or multiple arguments in function
 * @return translated string
 * @link http://book.cakephp.org/2.0/en/core-libraries/global-constants-and-functions.html#__d
 */
	function __d($domain, $msg, $args = null) {
		if (!$msg) {
			return;
		}
		App::uses('I18n', 'I18n');
		$translated = I18n::translate($msg, null, $domain);
		if ($args === null) {
			return $translated;
		} elseif (!is_array($args)) {
			$args = array_slice(func_get_args(), 2);
		}
		return vsprintf($translated, $args);
	}

}

if (!function_exists('__dn')) {

/**
 * Allows you to override the current domain for a single plural message lookup.
 * Returns correct plural form of message identified by $singular and $plural for count $count
 * from domain $domain.
 *
 * @param string $domain Domain
 * @param string $singular Singular string to translate
 * @param string $plural Plural
 * @param integer $count Count
 * @param mixed $args Array with arguments or multiple arguments in function
 * @return plural form of translated string
 * @link http://book.cakephp.org/2.0/en/core-libraries/global-constants-and-functions.html#__dn
 */
	function __dn($domain, $singular, $plural, $count, $args = null) {
		if (!$singular) {
			return;
		}
		App::uses('I18n', 'I18n');
		$translated = I18n::translate($singular, $plural, $domain, 6, $count);
		if ($args === null) {
			return $translated;
		} elseif (!is_array($args)) {
			$args = array_slice(func_get_args(), 4);
		}
		return vsprintf($translated, $args);
	}

}

if (!function_exists('__dc')) {

/**
 * Allows you to override the current domain for a single message lookup.
 * It also allows you to specify a category.
 *
 * The category argument allows a specific category of the locale settings to be used for fetching a message.
 * Valid categories are: LC_CTYPE, LC_NUMERIC, LC_TIME, LC_COLLATE, LC_MONETARY, LC_MESSAGES and LC_ALL.
 *
 * Note that the category must be specified with a numeric value, instead of the constant name.  The values are:
 *
 * - LC_ALL       0
 * - LC_COLLATE   1
 * - LC_CTYPE     2
 * - LC_MONETARY  3
 * - LC_NUMERIC   4
 * - LC_TIME      5
 * - LC_MESSAGES  6
 *
 * @param string $domain Domain
 * @param string $msg Message to translate
 * @param integer $category Category
 * @param mixed $args Array with arguments or multiple arguments in function
 * @return translated string
 * @link http://book.cakephp.org/2.0/en/core-libraries/global-constants-and-functions.html#__dc
 */
	function __dc($domain, $msg, $category, $args = null) {
		if (!$msg) {
			return;
		}
		App::uses('I18n', 'I18n');
		$translated = I18n::translate($msg, null, $domain, $category);
		if ($args === null) {
			return $translated;
		} elseif (!is_array($args)) {
			$args = array_slice(func_get_args(), 3);
		}
		return vsprintf($translated, $args);
	}

}

if (!function_exists('__dcn')) {

/**
 * Allows you to override the current domain for a single plural message lookup.
 * It also allows you to specify a category.
 * Returns correct plural form of message identified by $singular and $plural for count $count
 * from domain $domain.
 *
 * The category argument allows a specific category of the locale settings to be used for fetching a message.
 * Valid categories are: LC_CTYPE, LC_NUMERIC, LC_TIME, LC_COLLATE, LC_MONETARY, LC_MESSAGES and LC_ALL.
 *
 * Note that the category must be specified with a numeric value, instead of the constant name.  The values are:
 *
 * - LC_ALL       0
 * - LC_COLLATE   1
 * - LC_CTYPE     2
 * - LC_MONETARY  3
 * - LC_NUMERIC   4
 * - LC_TIME      5
 * - LC_MESSAGES  6
 *
 * @param string $domain Domain
 * @param string $singular Singular string to translate
 * @param string $plural Plural
 * @param integer $count Count
 * @param integer $category Category
 * @param mixed $args Array with arguments or multiple arguments in function
 * @return plural form of translated string
 * @link http://book.cakephp.org/2.0/en/core-libraries/global-constants-and-functions.html#__dcn
 */
	function __dcn($domain, $singular, $plural, $count, $category, $args = null) {
		if (!$singular) {
			return;
		}
		App::uses('I18n', 'I18n');
		$translated = I18n::translate($singular, $plural, $domain, $category, $count);
		if ($args === null) {
			return $translated;
		} elseif (!is_array($args)) {
			$args = array_slice(func_get_args(), 5);
		}
		return vsprintf($translated, $args);
	}

}

if (!function_exists('__c')) {

/**
 * The category argument allows a specific category of the locale settings to be used for fetching a message.
 * Valid categories are: LC_CTYPE, LC_NUMERIC, LC_TIME, LC_COLLATE, LC_MONETARY, LC_MESSAGES and LC_ALL.
 *
 * Note that the category must be specified with a numeric value, instead of the constant name.  The values are:
 *
 * - LC_ALL       0
 * - LC_COLLATE   1
 * - LC_CTYPE     2
 * - LC_MONETARY  3
 * - LC_NUMERIC   4
 * - LC_TIME      5
 * - LC_MESSAGES  6
 *
 * @param string $msg String to translate
 * @param integer $category Category
 * @param mixed $args Array with arguments or multiple arguments in function
 * @return translated string
 * @link http://book.cakephp.org/2.0/en/core-libraries/global-constants-and-functions.html#__c
 */
	function __c($msg, $category, $args = null) {
		if (!$msg) {
			return;
		}
		App::uses('I18n', 'I18n');
		$translated = I18n::translate($msg, null, null, $category);
		if ($args === null) {
			return $translated;
		} elseif (!is_array($args)) {
			$args = array_slice(func_get_args(), 2);
		}
		return vsprintf($translated, $args);
	}

}

if (!function_exists('LogError')) {

/**
 * Shortcut to Log::write.
 *
 * @param string $message Message to write to log
 * @return void
 * @link http://book.cakephp.org/2.0/en/core-libraries/global-constants-and-functions.html#LogError
 */
	function LogError($message) {
		App::uses('CakeLog', 'Log');
		$bad = array("\n", "\r", "\t");
		$good = ' ';
		CakeLog::write('error', str_replace($bad, $good, $message));
	}

}

if (!function_exists('fileExistsInPath')) {

/**
 * Searches include path for files.
 *
 * @param string $file File to look for
 * @return Full path to file if exists, otherwise false
 * @link http://book.cakephp.org/2.0/en/core-libraries/global-constants-and-functions.html#fileExistsInPath
 */
	function fileExistsInPath($file) {
		$paths = explode(PATH_SEPARATOR, ini_get('include_path'));
		foreach ($paths as $path) {
			$fullPath = $path . DS . $file;

			if (file_exists($fullPath)) {
				return $fullPath;
			} elseif (file_exists($file)) {
				return $file;
			}
		}
		return false;
	}

}

if (!function_exists('convertSlash')) {

/**
 * Convert forward slashes to underscores and removes first and last underscores in a string
 *
 * @param string String to convert
 * @return string with underscore remove from start and end of string
 * @link http://book.cakephp.org/2.0/en/core-libraries/global-constants-and-functions.html#convertSlash
 */
	function convertSlash($string) {
		$string = trim($string, '/');
		$string = preg_replace('/\/\//', '/', $string);
		$string = str_replace('/', '_', $string);
		return $string;
	}

}<|MERGE_RESOLUTION|>--- conflicted
+++ resolved
@@ -318,7 +318,6 @@
 			return $val;
 		}
 
-<<<<<<< HEAD
 		switch ($key) {
 			case 'SCRIPT_FILENAME':
 				if (defined('SERVER_IIS') && SERVER_IIS === true) {
@@ -348,60 +347,6 @@
 				if ($count === 1) {
 					return '.' . $host;
 				} elseif ($count === 2) {
-=======
-	switch ($key) {
-		case 'SCRIPT_FILENAME':
-			if (defined('SERVER_IIS') && SERVER_IIS === true) {
-				return str_replace('\\\\', '\\', env('PATH_TRANSLATED'));
-			}
-			break;
-		case 'DOCUMENT_ROOT':
-			$name = env('SCRIPT_NAME');
-			$filename = env('SCRIPT_FILENAME');
-			$offset = 0;
-			if (!strpos($name, '.php')) {
-				$offset = 4;
-			}
-			return substr($filename, 0, -(strlen($name) + $offset));
-		case 'PHP_SELF':
-			return str_replace(env('DOCUMENT_ROOT'), '', env('SCRIPT_FILENAME'));
-		case 'CGI_MODE':
-			return (PHP_SAPI === 'cgi');
-		case 'HTTP_BASE':
-			$host = env('HTTP_HOST');
-			$parts = explode('.', $host);
-			$count = count($parts);
-
-			if ($count === 1) {
-				return '.' . $host;
-			} elseif ($count === 2) {
-				return '.' . $host;
-			} elseif ($count === 3) {
-				$gTLD = array(
-					'aero',
-					'asia',
-					'biz',
-					'cat',
-					'com',
-					'coop',
-					'edu',
-					'gov',
-					'info',
-					'int',
-					'jobs',
-					'mil',
-					'mobi',
-					'museum',
-					'name',
-					'net',
-					'org',
-					'pro',
-					'tel',
-					'travel',
-					'xxx'
-				);
-				if (in_array($parts[1], $gTLD)) {
->>>>>>> 587c7071
 					return '.' . $host;
 				} elseif ($count === 3) {
 					$gTLD = array(
@@ -431,17 +376,11 @@
 						return '.' . $host;
 					}
 				}
-<<<<<<< HEAD
 				array_shift($parts);
 				return '.' . implode('.', $parts);
 				break;
 		}
 		return null;
-=======
-			}
-			array_shift($parts);
-			return '.' . implode('.', $parts);
->>>>>>> 587c7071
 	}
 
 }
@@ -482,48 +421,30 @@
 		$timediff = $expires - $now;
 		$filetime = false;
 
-<<<<<<< HEAD
 		if (file_exists($filename)) {
+			//@codingStandardsIgnoreStart
 			$filetime = @filemtime($filename);
+			//@codingStandardsIgnoreEnd
 		}
 
 		if ($data === null) {
 			if (file_exists($filename) && $filetime !== false) {
 				if ($filetime + $timediff < $now) {
+					//@codingStandardsIgnoreStart
 					@unlink($filename);
+					//@codingStandardsIgnoreEnd
 				} else {
+					//@codingStandardsIgnoreStart
 					$data = @file_get_contents($filename);
-				}
-=======
-	if (file_exists($filename)) {
-		//@codingStandardsIgnoreStart
-		$filetime = @filemtime($filename);
-		//@codingStandardsIgnoreEnd
-	}
-
-	if ($data === null) {
-		if (file_exists($filename) && $filetime !== false) {
-			if ($filetime + $timediff < $now) {
-				//@codingStandardsIgnoreStart
-				@unlink($filename);
-				//@codingStandardsIgnoreEnd
-			} else {
-				//@codingStandardsIgnoreStart
-				$data = @file_get_contents($filename);
-				//@codingStandardsIgnoreEnd
->>>>>>> 587c7071
+					//@codingStandardsIgnoreEnd
+				}
 			}
 		} elseif (is_writable(dirname($filename))) {
+			//@codingStandardsIgnoreStart
 			@file_put_contents($filename, $data, LOCK_EX);
-		}
-<<<<<<< HEAD
+			//@codingStandardsIgnoreEnd
+		}
 		return $data;
-=======
-	} elseif (is_writable(dirname($filename))) {
-		//@codingStandardsIgnoreStart
-		@file_put_contents($filename, $data, LOCK_EX);
-		//@codingStandardsIgnoreEnd
->>>>>>> 587c7071
 	}
 
 }
@@ -545,38 +466,24 @@
 			$params = preg_replace('/\/\//', '/', $params);
 			$cache = CACHE . $type . DS . $params;
 
-<<<<<<< HEAD
 			if (is_file($cache . $ext)) {
+				//@codingStandardsIgnoreStart
 				@unlink($cache . $ext);
+				//@codingStandardsIgnoreEnd
 				return true;
 			} elseif (is_dir($cache)) {
 				$files = glob($cache . '*');
-=======
-		if (is_file($cache . $ext)) {
-			//@codingStandardsIgnoreStart
-			@unlink($cache . $ext);
-			//@codingStandardsIgnoreEnd
-			return true;
-		} elseif (is_dir($cache)) {
-			$files = glob($cache . '*');
->>>>>>> 587c7071
 
 				if ($files === false) {
 					return false;
 				}
 
-<<<<<<< HEAD
 				foreach ($files as $file) {
 					if (is_file($file) && strrpos($file, DS . 'empty') !== strlen($file) - 6) {
+						//@codingStandardsIgnoreStart
 						@unlink($file);
+						//@codingStandardsIgnoreEnd
 					}
-=======
-			foreach ($files as $file) {
-				if (is_file($file) && strrpos($file, DS . 'empty') !== strlen($file) - 6) {
-					//@codingStandardsIgnoreStart
-					@unlink($file);
-					//@codingStandardsIgnoreEnd
->>>>>>> 587c7071
 				}
 				return true;
 			} else {
@@ -591,25 +498,15 @@
 						$files = array_merge($files, $results);
 					}
 				}
-<<<<<<< HEAD
 				if (empty($files)) {
 					return false;
 				}
 				foreach ($files as $file) {
 					if (is_file($file) && strrpos($file, DS . 'empty') !== strlen($file) - 6) {
+						//@codingStandardsIgnoreStart
 						@unlink($file);
+						//@codingStandardsIgnoreEnd
 					}
-=======
-			}
-			if (empty($files)) {
-				return false;
-			}
-			foreach ($files as $file) {
-				if (is_file($file) && strrpos($file, DS . 'empty') !== strlen($file) - 6) {
-					//@codingStandardsIgnoreStart
-					@unlink($file);
-					//@codingStandardsIgnoreEnd
->>>>>>> 587c7071
 				}
 				return true;
 			}
