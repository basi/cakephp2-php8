<?php
/**
 * CakePHP(tm) : Rapid Development Framework (http://cakephp.org)
 * Copyright (c) Cake Software Foundation, Inc. (http://cakefoundation.org)
 *
 * Licensed under The MIT License
 * For full copyright and license information, please see the LICENSE.txt
 * Redistributions of files must retain the above copyright notice.
 *
 * @copyright     Copyright (c) Cake Software Foundation, Inc. (http://cakefoundation.org)
 * @link          http://cakephp.org CakePHP(tm) Project
 * @package       Cake.View
 * @since         CakePHP(tm) v 0.2.9
 * @license       http://www.opensource.org/licenses/mit-license.php MIT License
 */

App::uses('Router', 'Routing');
App::uses('Hash', 'Utility');

/**
 * Abstract base class for all other Helpers in CakePHP.
 * Provides common methods and features.
 *
 * @package       Cake.View
 */
class Helper extends Object {

/**
 * Settings for this helper.
 *
 * @var array
 */
	public $settings = array();

/**
 * List of helpers used by this helper
 *
 * @var array
 */
	public $helpers = array();

/**
 * A helper lookup table used to lazy load helper objects.
 *
 * @var array
 */
	protected $_helperMap = array();

/**
 * The current theme name if any.
 *
 * @var string
 */
	public $theme = null;

/**
 * Request object
 *
 * @var CakeRequest
 */
	public $request = null;

/**
 * Plugin path
 *
 * @var string
 */
	public $plugin = null;

/**
 * Holds the fields array('field_name' => array('type' => 'string', 'length' => 100),
 * primaryKey and validates array('field_name')
 *
 * @var array
 */
	public $fieldset = array();

/**
 * Holds tag templates.
 *
 * @var array
 */
	public $tags = array();

/**
 * Holds the content to be cleaned.
 *
 * @var mixed
 */
	protected $_tainted = null;

/**
 * Holds the cleaned content.
 *
 * @var mixed
 */
	protected $_cleaned = null;

/**
 * The View instance this helper is attached to
 *
 * @var View
 */
	protected $_View;

/**
 * A list of strings that should be treated as suffixes, or
 * sub inputs for a parent input. This is used for date/time
 * inputs primarily.
 *
 * @var array
 */
	protected $_fieldSuffixes = array(
		'year', 'month', 'day', 'hour', 'min', 'second', 'meridian'
	);

/**
 * The name of the current model entities are in scope of.
 *
 * @see Helper::setEntity()
 * @var string
 */
	protected $_modelScope;

/**
 * The name of the current model association entities are in scope of.
 *
 * @see Helper::setEntity()
 * @var string
 */
	protected $_association;

/**
 * The dot separated list of elements the current field entity is for.
 *
 * @see Helper::setEntity()
 * @var string
 */
	protected $_entityPath;

/**
 * Minimized attributes
 *
 * @var array
 */
	protected $_minimizedAttributes = array(
		'compact', 'checked', 'declare', 'readonly', 'disabled', 'selected',
		'defer', 'ismap', 'nohref', 'noshade', 'nowrap', 'multiple', 'noresize',
		'autoplay', 'controls', 'loop', 'muted', 'required', 'novalidate', 'formnovalidate'
	);

/**
 * Format to attribute
 *
 * @var string
 */
	protected $_attributeFormat = '%s="%s"';

/**
 * Format to attribute
 *
 * @var string
 */
	protected $_minimizedAttributeFormat = '%s="%s"';

/**
 * Default Constructor
 *
 * @param View $View The View this helper is being attached to.
 * @param array $settings Configuration settings for the helper.
 */
	public function __construct(View $View, $settings = array()) {
		$this->_View = $View;
		$this->request = $View->request;
		if ($settings) {
			$this->settings = Hash::merge($this->settings, $settings);
		}
		if (!empty($this->helpers)) {
			$this->_helperMap = ObjectCollection::normalizeObjectArray($this->helpers);
		}
	}

/**
 * Provide non fatal errors on missing method calls.
 *
 * @param string $method Method to invoke
 * @param array $params Array of params for the method.
 * @return void
 */
	public function __call($method, $params) {
		trigger_error(__d('cake_dev', 'Method %1$s::%2$s does not exist', get_class($this), $method), E_USER_WARNING);
	}

/**
 * Lazy loads helpers. Provides access to deprecated request properties as well.
 *
 * @param string $name Name of the property being accessed.
 * @return mixed Helper or property found at $name
 */
	public function __get($name) {
		if (isset($this->_helperMap[$name]) && !isset($this->{$name})) {
			$settings = array_merge((array)$this->_helperMap[$name]['settings'], array('enabled' => false));
			$this->{$name} = $this->_View->loadHelper($this->_helperMap[$name]['class'], $settings);
		}
		if (isset($this->{$name})) {
			return $this->{$name};
		}
		switch ($name) {
			case 'base':
			case 'here':
			case 'webroot':
			case 'data':
				return $this->request->{$name};
			case 'action':
				return isset($this->request->params['action']) ? $this->request->params['action'] : '';
			case 'params':
				return $this->request;
		}
	}

/**
 * Provides backwards compatibility access for setting values to the request object.
 *
 * @param string $name Name of the property being accessed.
 * @param mixed $value
 * @return mixed Return the $value
 */
	public function __set($name, $value) {
		switch ($name) {
			case 'base':
			case 'here':
			case 'webroot':
			case 'data':
				return $this->request->{$name} = $value;
			case 'action':
				return $this->request->params['action'] = $value;
		}
		return $this->{$name} = $value;
	}

/**
 * Finds URL for specified action.
 *
 * Returns an URL pointing at the provided parameters.
 *
 * @param string|array $url Either a relative string url like `/products/view/23` or
 *    an array of url parameters. Using an array for URLs will allow you to leverage
 *    the reverse routing features of CakePHP.
 * @param boolean $full If true, the full base URL will be prepended to the result
 * @return string  Full translated URL with base path.
 * @link http://book.cakephp.org/2.0/en/views/helpers.html
 */
	public function url($url = null, $full = false) {
		return h(Router::url($url, $full));
	}

/**
 * Checks if a file exists when theme is used, if no file is found default location is returned
 *
 * @param string $file The file to create a webroot path to.
 * @return string Web accessible path to file.
 */
	public function webroot($file) {
		$asset = explode('?', $file);
		$asset[1] = isset($asset[1]) ? '?' . $asset[1] : null;
		$webPath = "{$this->request->webroot}" . $asset[0];
		$file = $asset[0];

		if (!empty($this->theme)) {
			$file = trim($file, '/');
			$theme = $this->theme . '/';

			if (DS === '\\') {
				$file = str_replace('/', '\\', $file);
			}

			if (file_exists(Configure::read('App.www_root') . 'theme' . DS . $this->theme . DS . $file)) {
				$webPath = "{$this->request->webroot}theme/" . $theme . $asset[0];
			} else {
				$themePath = App::themePath($this->theme);
				$path = $themePath . 'webroot' . DS . $file;
				if (file_exists($path)) {
					$webPath = "{$this->request->webroot}theme/" . $theme . $asset[0];
				}
			}
		}
		if (strpos($webPath, '//') !== false) {
			return str_replace('//', '/', $webPath . $asset[1]);
		}
		return $webPath . $asset[1];
	}

/**
 * Generate url for given asset file. Depending on options passed provides full url with domain name.
 * Also calls Helper::assetTimestamp() to add timestamp to local files
 *
 * @param string|array Path string or url array
 * @param array $options Options array. Possible keys:
 *   `fullBase` Return full url with domain name
 *   `pathPrefix` Path prefix for relative URLs
 *   `ext` Asset extension to append
 *   `plugin` False value will prevent parsing path as a plugin
 * @return string Generated url
 */
	public function assetUrl($path, $options = array()) {
		if (is_array($path)) {
			return $this->url($path, !empty($options['fullBase']));
		}
<<<<<<< HEAD
		if (strpos($path, '://') === false) {
			if (!array_key_exists('plugin', $options) || $options['plugin'] !== false) {
				list($plugin, $path) = $this->_View->pluginSplit($path, false);
			}
			if (!empty($options['pathPrefix']) && $path[0] !== '/') {
				$path = $options['pathPrefix'] . $path;
			}
			if (
				!empty($options['ext']) &&
				strpos($path, '?') === false &&
				substr($path, -strlen($options['ext'])) !== $options['ext']
			) {
				$path .= $options['ext'];
			}
			if (isset($plugin)) {
				$path = Inflector::underscore($plugin) . '/' . $path;
			}
			$path = h($this->assetTimestamp($this->webroot($path)));

			if (!empty($options['fullBase'])) {
				$base = $this->url('/', true);
				$len = strlen($this->request->webroot);
				if ($len) {
					$base = substr($base, 0, -$len);
				}
				$path = $base . $path;
			}
		}
=======
		if (strpos($path, '://') !== false) {
			return $path;
		}
		if (!array_key_exists('plugin', $options) || $options['plugin'] !== false) {
			list($plugin, $path) = $this->_View->pluginSplit($path, false);
		}
		if (!empty($options['pathPrefix']) && $path[0] !== '/') {
			$path = $options['pathPrefix'] . $path;
		}
		if (
			!empty($options['ext']) &&
			strpos($path, '?') === false &&
			substr($path, -strlen($options['ext'])) !== $options['ext']
		) {
			$path .= $options['ext'];
		}
		if (isset($plugin)) {
			$path = Inflector::underscore($plugin) . '/' . $path;
		}
		$path = $this->_encodeUrl($this->assetTimestamp($this->webroot($path)));

		if (!empty($options['fullBase'])) {
			$path = rtrim(Router::baseURL(), '/') . '/' . ltrim($path, '/');
		}
>>>>>>> 0d486bda
		return $path;
	}

/**
 * Encodes an URL for use in HTML attributes.
 *
 * @param string $url The url to encode.
 * @return string The url encoded for both URL & HTML contexts.
 */
	protected function _encodeUrl($url) {
		$path = parse_url($url, PHP_URL_PATH);
		$parts = array_map('urldecode', explode('/', $path));
		$parts = array_map('rawurlencode', $parts);
		$encoded = implode('/', $parts);
		return h(str_replace($path, $encoded, $url));
	}

/**
 * Adds a timestamp to a file based resource based on the value of `Asset.timestamp` in
 * Configure. If Asset.timestamp is true and debug > 0, or Asset.timestamp === 'force'
 * a timestamp will be added.
 *
 * @param string $path The file path to timestamp, the path must be inside WWW_ROOT
 * @return string Path with a timestamp added, or not.
 */
	public function assetTimestamp($path) {
		$stamp = Configure::read('Asset.timestamp');
		$timestampEnabled = $stamp === 'force' || ($stamp === true && Configure::read('debug') > 0);
		if ($timestampEnabled && strpos($path, '?') === false) {
			$filepath = preg_replace(
				'/^' . preg_quote($this->request->webroot, '/') . '/',
				'',
				urldecode($path)
			);
			$webrootPath = WWW_ROOT . str_replace('/', DS, $filepath);
			if (file_exists($webrootPath)) {
				//@codingStandardsIgnoreStart
				return $path . '?' . @filemtime($webrootPath);
				//@codingStandardsIgnoreEnd
			}
			$segments = explode('/', ltrim($filepath, '/'));
			if ($segments[0] === 'theme') {
				$theme = $segments[1];
				unset($segments[0], $segments[1]);
				$themePath = App::themePath($theme) . 'webroot' . DS . implode(DS, $segments);
				//@codingStandardsIgnoreStart
				return $path . '?' . @filemtime($themePath);
				//@codingStandardsIgnoreEnd
			} else {
				$plugin = Inflector::camelize($segments[0]);
				if (CakePlugin::loaded($plugin)) {
					unset($segments[0]);
					$pluginPath = CakePlugin::path($plugin) . 'webroot' . DS . implode(DS, $segments);
					//@codingStandardsIgnoreStart
					return $path . '?' . @filemtime($pluginPath);
					//@codingStandardsIgnoreEnd
				}
			}
		}
		return $path;
	}

/**
 * Used to remove harmful tags from content. Removes a number of well known XSS attacks
 * from content. However, is not guaranteed to remove all possibilities. Escaping
 * content is the best way to prevent all possible attacks.
 *
 * @param string|array $output Either an array of strings to clean or a single string to clean.
 * @return string|array cleaned content for output
 */
	public function clean($output) {
		$this->_reset();
		if (empty($output)) {
			return null;
		}
		if (is_array($output)) {
			foreach ($output as $key => $value) {
				$return[$key] = $this->clean($value);
			}
			return $return;
		}
		$this->_tainted = $output;
		$this->_clean();
		return $this->_cleaned;
	}

/**
 * Returns a space-delimited string with items of the $options array. If a key
 * of $options array happens to be one of those listed in `Helper::$_minimizedAttributes`
 *
 * And its value is one of:
 *
 * - '1' (string)
 * - 1 (integer)
 * - true (boolean)
 * - 'true' (string)
 *
 * Then the value will be reset to be identical with key's name.
 * If the value is not one of these 3, the parameter is not output.
 *
 * 'escape' is a special option in that it controls the conversion of
 *  attributes to their html-entity encoded equivalents. Set to false to disable html-encoding.
 *
 * If value for any option key is set to `null` or `false`, that option will be excluded from output.
 *
 * @param array $options Array of options.
 * @param array $exclude Array of options to be excluded, the options here will not be part of the return.
 * @param string $insertBefore String to be inserted before options.
 * @param string $insertAfter String to be inserted after options.
 * @return string Composed attributes.
 * @deprecated This method will be moved to HtmlHelper in 3.0
 */
	protected function _parseAttributes($options, $exclude = null, $insertBefore = ' ', $insertAfter = null) {
		if (!is_string($options)) {
			$options = (array)$options + array('escape' => true);

			if (!is_array($exclude)) {
				$exclude = array();
			}

			$exclude = array('escape' => true) + array_flip($exclude);
			$escape = $options['escape'];
			$attributes = array();

			foreach ($options as $key => $value) {
				if (!isset($exclude[$key]) && $value !== false && $value !== null) {
					$attributes[] = $this->_formatAttribute($key, $value, $escape);
				}
			}
			$out = implode(' ', $attributes);
		} else {
			$out = $options;
		}
		return $out ? $insertBefore . $out . $insertAfter : '';
	}

/**
 * Formats an individual attribute, and returns the string value of the composed attribute.
 * Works with minimized attributes that have the same value as their name such as 'disabled' and 'checked'
 *
 * @param string $key The name of the attribute to create
 * @param string $value The value of the attribute to create.
 * @param boolean $escape Define if the value must be escaped
 * @return string The composed attribute.
 * @deprecated This method will be moved to HtmlHelper in 3.0
 */
	protected function _formatAttribute($key, $value, $escape = true) {
		if (is_array($value)) {
			$value = implode(' ' , $value);
		}
		if (is_numeric($key)) {
			return sprintf($this->_minimizedAttributeFormat, $value, $value);
		}
		$truthy = array(1, '1', true, 'true', $key);
		$isMinimized = in_array($key, $this->_minimizedAttributes);
		if ($isMinimized && in_array($value, $truthy, true)) {
			return sprintf($this->_minimizedAttributeFormat, $key, $key);
		}
		if ($isMinimized) {
			return '';
		}
		return sprintf($this->_attributeFormat, $key, ($escape ? h($value) : $value));
	}

/**
 * Sets this helper's model and field properties to the dot-separated value-pair in $entity.
 *
 * @param string $entity A field name, like "ModelName.fieldName" or "ModelName.ID.fieldName"
 * @param boolean $setScope Sets the view scope to the model specified in $tagValue
 * @return void
 */
	public function setEntity($entity, $setScope = false) {
		if ($entity === null) {
			$this->_modelScope = false;
		}
		if ($setScope === true) {
			$this->_modelScope = $entity;
		}
		$parts = array_values(Hash::filter(explode('.', $entity)));
		if (empty($parts)) {
			return;
		}
		$count = count($parts);
		$lastPart = isset($parts[$count - 1]) ? $parts[$count - 1] : null;

		// Either 'body' or 'date.month' type inputs.
		if (
			($count === 1 && $this->_modelScope && !$setScope) ||
			(
				$count === 2 &&
				in_array($lastPart, $this->_fieldSuffixes) &&
				$this->_modelScope &&
				$parts[0] !== $this->_modelScope
			)
		) {
			$entity = $this->_modelScope . '.' . $entity;
		}

		// 0.name, 0.created.month style inputs. Excludes inputs with the modelScope in them.
		if (
			$count >= 2 &&
			is_numeric($parts[0]) &&
			!is_numeric($parts[1]) &&
			$this->_modelScope &&
			strpos($entity, $this->_modelScope) === false
		) {
			$entity = $this->_modelScope . '.' . $entity;
		}

		$this->_association = null;

		$isHabtm = (
			isset($this->fieldset[$this->_modelScope]['fields'][$parts[0]]['type']) &&
			$this->fieldset[$this->_modelScope]['fields'][$parts[0]]['type'] === 'multiple'
		);

		// habtm models are special
		if ($count === 1 && $isHabtm) {
			$this->_association = $parts[0];
			$entity = $parts[0] . '.' . $parts[0];
		} else {
			// check for associated model.
			$reversed = array_reverse($parts);
			foreach ($reversed as $i => $part) {
				if ($i > 0 && preg_match('/^[A-Z]/', $part)) {
					$this->_association = $part;
					break;
				}
			}
		}
		$this->_entityPath = $entity;
	}

/**
 * Returns the entity reference of the current context as an array of identity parts
 *
 * @return array An array containing the identity elements of an entity
 */
	public function entity() {
		return explode('.', $this->_entityPath);
	}

/**
 * Gets the currently-used model of the rendering context.
 *
 * @return string
 */
	public function model() {
		if ($this->_association) {
			return $this->_association;
		}
		return $this->_modelScope;
	}

/**
 * Gets the currently-used model field of the rendering context.
 * Strips off field suffixes such as year, month, day, hour, min, meridian
 * when the current entity is longer than 2 elements.
 *
 * @return string
 */
	public function field() {
		$entity = $this->entity();
		$count = count($entity);
		$last = $entity[$count - 1];
		if ($count > 2 && in_array($last, $this->_fieldSuffixes)) {
			$last = isset($entity[$count - 2]) ? $entity[$count - 2] : null;
		}
		return $last;
	}

/**
 * Generates a DOM ID for the selected element, if one is not set.
 * Uses the current View::entity() settings to generate a CamelCased id attribute.
 *
 * @param array|string $options Either an array of html attributes to add $id into, or a string
 *   with a view entity path to get a domId for.
 * @param string $id The name of the 'id' attribute.
 * @return mixed If $options was an array, an array will be returned with $id set. If a string
 *   was supplied, a string will be returned.
 */
	public function domId($options = null, $id = 'id') {
		if (is_array($options) && array_key_exists($id, $options) && $options[$id] === null) {
			unset($options[$id]);
			return $options;
		} elseif (!is_array($options) && $options !== null) {
			$this->setEntity($options);
			return $this->domId();
		}

		$entity = $this->entity();
		$model = array_shift($entity);
		$dom = $model . implode('', array_map(array('Inflector', 'camelize'), $entity));

		if (is_array($options) && !array_key_exists($id, $options)) {
			$options[$id] = $dom;
		} elseif ($options === null) {
			return $dom;
		}
		return $options;
	}

/**
 * Gets the input field name for the current tag. Creates input name attributes
 * using CakePHP's data[Model][field] formatting.
 *
 * @param array|string $options If an array, should be an array of attributes that $key needs to be added to.
 *   If a string or null, will be used as the View entity.
 * @param string $field
 * @param string $key The name of the attribute to be set, defaults to 'name'
 * @return mixed If an array was given for $options, an array with $key set will be returned.
 *   If a string was supplied a string will be returned.
 */
	protected function _name($options = array(), $field = null, $key = 'name') {
		if ($options === null) {
			$options = array();
		} elseif (is_string($options)) {
			$field = $options;
			$options = 0;
		}

		if (!empty($field)) {
			$this->setEntity($field);
		}

		if (is_array($options) && array_key_exists($key, $options)) {
			return $options;
		}

		switch ($field) {
			case '_method':
				$name = $field;
			break;
			default:
				$name = 'data[' . implode('][', $this->entity()) . ']';
			break;
		}

		if (is_array($options)) {
			$options[$key] = $name;
			return $options;
		} else {
			return $name;
		}
	}

/**
 * Gets the data for the current tag
 *
 * @param array|string $options If an array, should be an array of attributes that $key needs to be added to.
 *   If a string or null, will be used as the View entity.
 * @param string $field
 * @param string $key The name of the attribute to be set, defaults to 'value'
 * @return mixed If an array was given for $options, an array with $key set will be returned.
 *   If a string was supplied a string will be returned.
 */
	public function value($options = array(), $field = null, $key = 'value') {
		if ($options === null) {
			$options = array();
		} elseif (is_string($options)) {
			$field = $options;
			$options = 0;
		}

		if (is_array($options) && isset($options[$key])) {
			return $options;
		}

		if (!empty($field)) {
			$this->setEntity($field);
		}
		$result = null;
		$data = $this->request->data;

		$entity = $this->entity();
		if (!empty($data) && is_array($data) && !empty($entity)) {
			$result = Hash::get($data, implode('.', $entity));
		}

		$habtmKey = $this->field();
		if (empty($result) && isset($data[$habtmKey][$habtmKey]) && is_array($data[$habtmKey])) {
			$result = $data[$habtmKey][$habtmKey];
		} elseif (empty($result) && isset($data[$habtmKey]) && is_array($data[$habtmKey])) {
			if (ClassRegistry::isKeySet($habtmKey)) {
				$model = ClassRegistry::getObject($habtmKey);
				$result = $this->_selectedArray($data[$habtmKey], $model->primaryKey);
			}
		}

		if (is_array($options)) {
			if ($result === null && isset($options['default'])) {
				$result = $options['default'];
			}
			unset($options['default']);
		}

		if (is_array($options)) {
			$options[$key] = $result;
			return $options;
		} else {
			return $result;
		}
	}

/**
 * Sets the defaults for an input tag. Will set the
 * name, value, and id attributes for an array of html attributes.
 *
 * @param string $field The field name to initialize.
 * @param array $options Array of options to use while initializing an input field.
 * @return array Array options for the form input.
 */
	protected function _initInputField($field, $options = array()) {
		if ($field !== null) {
			$this->setEntity($field);
		}
		$options = (array)$options;
		$options = $this->_name($options);
		$options = $this->value($options);
		$options = $this->domId($options);
		return $options;
	}

/**
 * Adds the given class to the element options
 *
 * @param array $options Array options/attributes to add a class to
 * @param string $class The classname being added.
 * @param string $key the key to use for class.
 * @return array Array of options with $key set.
 */
	public function addClass($options = array(), $class = null, $key = 'class') {
		if (isset($options[$key]) && trim($options[$key])) {
			$options[$key] .= ' ' . $class;
		} else {
			$options[$key] = $class;
		}
		return $options;
	}

/**
 * Returns a string generated by a helper method
 *
 * This method can be overridden in subclasses to do generalized output post-processing
 *
 * @param string $str String to be output.
 * @return string
 * @deprecated This method will be removed in future versions.
 */
	public function output($str) {
		return $str;
	}

/**
 * Before render callback. beforeRender is called before the view file is rendered.
 *
 * Overridden in subclasses.
 *
 * @param string $viewFile The view file that is going to be rendered
 * @return void
 */
	public function beforeRender($viewFile) {
	}

/**
 * After render callback. afterRender is called after the view file is rendered
 * but before the layout has been rendered.
 *
 * Overridden in subclasses.
 *
 * @param string $viewFile The view file that was rendered.
 * @return void
 */
	public function afterRender($viewFile) {
	}

/**
 * Before layout callback. beforeLayout is called before the layout is rendered.
 *
 * Overridden in subclasses.
 *
 * @param string $layoutFile The layout about to be rendered.
 * @return void
 */
	public function beforeLayout($layoutFile) {
	}

/**
 * After layout callback. afterLayout is called after the layout has rendered.
 *
 * Overridden in subclasses.
 *
 * @param string $layoutFile The layout file that was rendered.
 * @return void
 */
	public function afterLayout($layoutFile) {
	}

/**
 * Before render file callback.
 * Called before any view fragment is rendered.
 *
 * Overridden in subclasses.
 *
 * @param string $viewFile The file about to be rendered.
 * @return void
 */
	public function beforeRenderFile($viewfile) {
	}

/**
 * After render file callback.
 * Called after any view fragment is rendered.
 *
 * Overridden in subclasses.
 *
 * @param string $viewFile The file just be rendered.
 * @param string $content The content that was rendered.
 * @return void
 */
	public function afterRenderFile($viewfile, $content) {
	}

/**
 * Transforms a recordset from a hasAndBelongsToMany association to a list of selected
 * options for a multiple select element
 *
 * @param string|array $data
 * @param string $key
 * @return array
 */
	protected function _selectedArray($data, $key = 'id') {
		if (!is_array($data)) {
			$model = $data;
			if (!empty($this->request->data[$model][$model])) {
				return $this->request->data[$model][$model];
			}
			if (!empty($this->request->data[$model])) {
				$data = $this->request->data[$model];
			}
		}
		$array = array();
		if (!empty($data)) {
			foreach ($data as $row) {
				if (isset($row[$key])) {
					$array[$row[$key]] = $row[$key];
				}
			}
		}
		return empty($array) ? null : $array;
	}

/**
 * Resets the vars used by Helper::clean() to null
 *
 * @return void
 */
	protected function _reset() {
		$this->_tainted = null;
		$this->_cleaned = null;
	}

/**
 * Removes harmful content from output
 *
 * @return void
 */
	protected function _clean() {
		if (get_magic_quotes_gpc()) {
			$this->_cleaned = stripslashes($this->_tainted);
		} else {
			$this->_cleaned = $this->_tainted;
		}

		$this->_cleaned = str_replace(array("&amp;", "&lt;", "&gt;"), array("&amp;amp;", "&amp;lt;", "&amp;gt;"), $this->_cleaned);
		$this->_cleaned = preg_replace('#(&\#*\w+)[\x00-\x20]+;#u', "$1;", $this->_cleaned);
		$this->_cleaned = preg_replace('#(&\#x*)([0-9A-F]+);*#iu', "$1$2;", $this->_cleaned);
		$this->_cleaned = html_entity_decode($this->_cleaned, ENT_COMPAT, "UTF-8");
		$this->_cleaned = preg_replace('#(<[^>]+[\x00-\x20\"\'\/])(on|xmlns)[^>]*>#iUu', "$1>", $this->_cleaned);
		$this->_cleaned = preg_replace('#([a-z]*)[\x00-\x20]*=[\x00-\x20]*([\`\'\"]*)[\\x00-\x20]*j[\x00-\x20]*a[\x00-\x20]*v[\x00-\x20]*a[\x00-\x20]*s[\x00-\x20]*c[\x00-\x20]*r[\x00-\x20]*i[\x00-\x20]*p[\x00-\x20]*t[\x00-\x20]*:#iUu', '$1=$2nojavascript...', $this->_cleaned);
		$this->_cleaned = preg_replace('#([a-z]*)[\x00-\x20]*=([\'\"]*)[\x00-\x20]*v[\x00-\x20]*b[\x00-\x20]*s[\x00-\x20]*c[\x00-\x20]*r[\x00-\x20]*i[\x00-\x20]*p[\x00-\x20]*t[\x00-\x20]*:#iUu', '$1=$2novbscript...', $this->_cleaned);
		$this->_cleaned = preg_replace('#([a-z]*)[\x00-\x20]*=*([\'\"]*)[\x00-\x20]*-moz-binding[\x00-\x20]*:#iUu', '$1=$2nomozbinding...', $this->_cleaned);
		$this->_cleaned = preg_replace('#([a-z]*)[\x00-\x20]*=([\'\"]*)[\x00-\x20]*data[\x00-\x20]*:#Uu', '$1=$2nodata...', $this->_cleaned);
		$this->_cleaned = preg_replace('#(<[^>]+)style[\x00-\x20]*=[\x00-\x20]*([\`\'\"]*).*expression[\x00-\x20]*\([^>]*>#iU', "$1>", $this->_cleaned);
		$this->_cleaned = preg_replace('#(<[^>]+)style[\x00-\x20]*=[\x00-\x20]*([\`\'\"]*).*behaviour[\x00-\x20]*\([^>]*>#iU', "$1>", $this->_cleaned);
		$this->_cleaned = preg_replace('#(<[^>]+)style[\x00-\x20]*=[\x00-\x20]*([\`\'\"]*).*s[\x00-\x20]*c[\x00-\x20]*r[\x00-\x20]*i[\x00-\x20]*p[\x00-\x20]*t[\x00-\x20]*:*[^>]*>#iUu', "$1>", $this->_cleaned);
		$this->_cleaned = preg_replace('#</*\w+:\w[^>]*>#i', "", $this->_cleaned);
		do {
			$oldstring = $this->_cleaned;
			$this->_cleaned = preg_replace('#</*(applet|meta|xml|blink|link|style|script|embed|object|iframe|frame|frameset|ilayer|layer|bgsound|title|base)[^>]*>#i', "", $this->_cleaned);
		} while ($oldstring != $this->_cleaned);
		$this->_cleaned = str_replace(array("&amp;", "&lt;", "&gt;"), array("&amp;amp;", "&amp;lt;", "&amp;gt;"), $this->_cleaned);
	}

}<|MERGE_RESOLUTION|>--- conflicted
+++ resolved
@@ -306,36 +306,6 @@
 		if (is_array($path)) {
 			return $this->url($path, !empty($options['fullBase']));
 		}
-<<<<<<< HEAD
-		if (strpos($path, '://') === false) {
-			if (!array_key_exists('plugin', $options) || $options['plugin'] !== false) {
-				list($plugin, $path) = $this->_View->pluginSplit($path, false);
-			}
-			if (!empty($options['pathPrefix']) && $path[0] !== '/') {
-				$path = $options['pathPrefix'] . $path;
-			}
-			if (
-				!empty($options['ext']) &&
-				strpos($path, '?') === false &&
-				substr($path, -strlen($options['ext'])) !== $options['ext']
-			) {
-				$path .= $options['ext'];
-			}
-			if (isset($plugin)) {
-				$path = Inflector::underscore($plugin) . '/' . $path;
-			}
-			$path = h($this->assetTimestamp($this->webroot($path)));
-
-			if (!empty($options['fullBase'])) {
-				$base = $this->url('/', true);
-				$len = strlen($this->request->webroot);
-				if ($len) {
-					$base = substr($base, 0, -$len);
-				}
-				$path = $base . $path;
-			}
-		}
-=======
 		if (strpos($path, '://') !== false) {
 			return $path;
 		}
@@ -360,7 +330,6 @@
 		if (!empty($options['fullBase'])) {
 			$path = rtrim(Router::baseURL(), '/') . '/' . ltrim($path, '/');
 		}
->>>>>>> 0d486bda
 		return $path;
 	}
 
