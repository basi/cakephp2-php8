--- conflicted
+++ resolved
@@ -72,19 +72,6 @@
 	?>
 </p>
 <?php
-<<<<<<< HEAD
-	App::uses('Validation', 'Utility');
-	if (!Validation::alphaNumeric('cakephp')) {
-		echo '<p><span class="notice">';
-		__d('cake', 'PCRE has not been compiled with Unicode support.');
-		echo '<br/>';
-		__d('cake', 'Recompile PCRE with Unicode support by adding <code>--enable-unicode-properties</code> when configuring');
-		echo '</span></p>';
-	}
-?>
-<?php
-=======
->>>>>>> 4f29f58a
 if (isset($filePresent)):
 	App::uses('ConnectionManager', 'Model');
 	try {
@@ -107,9 +94,6 @@
 	?>
 </p>
 <?php endif;?>
-<<<<<<< HEAD
-<h3><?php echo __d('cake', 'Editing this Page'); ?></h3>
-=======
 <?php
 	App::uses('Validation', 'Utility');
 	if (!Validation::alphaNumeric('cakephp')) {
@@ -120,8 +104,7 @@
 		echo '</span></p>';
 	}
 ?>
-<h3><?php echo __('Editing this Page'); ?></h3>
->>>>>>> 4f29f58a
+<h3><?php echo __d('cake', 'Editing this Page'); ?></h3>
 <p>
 <?php
 echo __d('cake', 'To change the content of this page, create: APP/views/pages/home.ctp.<br />
