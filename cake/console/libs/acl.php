--- conflicted
+++ resolved
@@ -410,38 +410,6 @@
 				"\t" . __("see help for the 'create' command."),
 
 			'getpath' => "getPath aro|aco <node>\n" .
-<<<<<<< HEAD
-				"\t" . __("Returns the path to the ACL object specified by <node>. This command") . "\n" .
-				"\t" . __("is useful in determining the inhertiance of permissions for a certain") . "\n" .
-				"\t" . __("object in the tree.") . "\n" .
-				"\t" . __("For more detailed parameter usage info,") . "\n" .
-				"\t" . __("see help for the 'create' command."),
-
-			'check' => "check <node> <node> [<aco_action>] " . __("or") . " all\n" .
-				"\t" . __("Use this command to check ACL permissions.") . "\n" .
-				"\t" . __("For more detailed parameter usage info,") . "\n" .
-				"\t" . __("see help for the 'create' command."),
-
-			'grant' => "grant <node> <node> [<aco_action>] " . __("or") . " all\n" .
-				"\t" . __("Use this command to grant ACL permissions. Once executed, the ARO") . "\n" .
-				"\t" . __("specified (and its children, if any) will have ALLOW access to the") . "\n" .
-				"\t" . __("specified ACO action (and the ACO's children, if any).") . "\n" .
-				"\t" . __("For more detailed parameter usage info,") . "\n" .
-				"\t" . __("see help for the 'create' command."),
-
-			'deny' => "deny <node> <node> [<aco_action>]" . __("or") . " all\n" .
-				"\t" . __("Use this command to deny ACL permissions. Once executed, the ARO") . "\n" .
-				"\t" . __("specified (and its children, if any) will have DENY access to the") . "\n" .
-				"\t" . __("specified ACO action (and the ACO's children, if any).") . "\n" .
-				"\t" . __("For more detailed parameter usage info,") . "\n" .
-				"\t" . __("see help for the 'create' command."),
-
-			'inherit' => "inherit <node> <node> [<aco_action>]" . __("or") . " all\n" .
-				"\t" . __("Use this command to force a child ARO object to inherit its") . "\n" .
-				"\t" . __("permissions settings from its parent.") . "\n" .
-				"\t" . __("For more detailed parameter usage info,") . "\n" .
-				"\t" . __("see help for the 'create' command."),
-=======
 				"\t" . __("Returns the path to the ACL object specified by <node>. This command", true) . "\n" .
 				"\t" . __("is useful in determining the inhertiance of permissions for a certain", true) . "\n" .
 				"\t" . __("object in the tree.", true) . "\n" .
@@ -472,7 +440,6 @@
 				"\t" . __("permissions settings from its parent.", true) . "\n" .
 				"\t" . __("For more detailed parameter usage info,", true) . "\n" .
 				"\t" . __("see help for the 'create' command.", true),
->>>>>>> b86bec14
 
 			'view' => "view aro|aco [<node>]\n" .
 				"\t" . __("The view command will return the ARO or ACO tree.") . "\n" .
