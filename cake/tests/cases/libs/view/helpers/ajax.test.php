--- conflicted
+++ resolved
@@ -1,6 +1,5 @@
 <?php
 /* SVN FILE: $Id$ */
-
 /**
  * AjaxHelperTest file
  *
@@ -28,21 +27,7 @@
 if (!defined('CAKEPHP_UNIT_TEST_EXECUTION')) {
 	define('CAKEPHP_UNIT_TEST_EXECUTION', 1);
 }
-<<<<<<< HEAD
-uses(
-	'view' . DS . 'helpers' . DS . 'app_helper',
-	'controller' . DS . 'controller',
-	'model' . DS . 'model',
-	'view' . DS . 'helper',
-	'view' . DS . 'helpers'.DS.'ajax',
-	'view' . DS . 'helpers' . DS . 'html',
-	'view' . DS . 'helpers' . DS . 'form',
-	'view' . DS . 'helpers' . DS . 'javascript'
-	);
-
-=======
 App::import('Helper', array('Html', 'Form', 'Javascript', 'Ajax'));
->>>>>>> e4042880
 /**
  * AjaxTestController class
  *
@@ -50,7 +35,6 @@
  * @subpackage    cake.tests.cases.libs.view.helpers
  */
 class AjaxTestController extends Controller {
-
 /**
  * name property
  *
@@ -58,7 +42,6 @@
  * @access public
  */
 	var $name = 'AjaxTest';
-
 /**
  * uses property
  *
@@ -67,7 +50,6 @@
  */
 	var $uses = null;
 }
-
 /**
  * PostAjaxTest class
  *
@@ -75,7 +57,6 @@
  * @subpackage    cake.tests.cases.libs.view.helpers
  */
 class PostAjaxTest extends Model {
-
 /**
  * primaryKey property
  *
@@ -83,7 +64,6 @@
  * @access public
  */
 	var $primaryKey = 'id';
-
 /**
  * useTable property
  *
@@ -91,7 +71,6 @@
  * @access public
  */
 	var $useTable = false;
-
 /**
  * schema method
  *
@@ -107,7 +86,6 @@
 		);
 	}
 }
-
 /**
  * TestAjaxHelper class
  *
@@ -115,7 +93,6 @@
  * @subpackage    cake.tests.cases.libs.view.helpers
  */
 class TestAjaxHelper extends AjaxHelper {
-
 /**
  * stop method
  *
@@ -125,7 +102,6 @@
 	function _stop() {
 	}
 }
-
 /**
  * TestJavascriptHelper class
  *
@@ -133,7 +109,6 @@
  * @subpackage    cake.tests.cases.libs.view.helpers
  */
 class TestJavascriptHelper extends JavascriptHelper {
-
 /**
  * codeBlocks property
  *
@@ -141,7 +116,6 @@
  * @access public
  */
 	var $codeBlocks;
-
 /**
  * codeBlock method
  *
@@ -156,7 +130,6 @@
 		$this->codeBlocks[] = $parameter;
 	}
 }
-
 /**
  * AjaxTest class
  *
@@ -164,21 +137,18 @@
  * @subpackage    cake.tests.cases.libs.view.helpers
  */
 class AjaxHelperTest extends CakeTestCase {
-
 /**
  * Regexp for CDATA start block
  *
  * @var string
  */
 	var $cDataStart = 'preg:/^\/\/<!\[CDATA\[[\n\r]*/';
-
 /**
  * Regexp for CDATA end block
  *
  * @var string
  */
 	var $cDataEnd = 'preg:/[^\]]*\]\]\>[\s\r\n]*/';
-
 /**
  * setUp method
  *
@@ -196,7 +166,6 @@
 		ClassRegistry::addObject('view', $view);
 		ClassRegistry::addObject('PostAjaxTest', new PostAjaxTest());
 	}
-
 /**
  * tearDown method
  *
@@ -207,7 +176,6 @@
 		unset($this->Ajax);
 		ClassRegistry::flush();
 	}
-
 /**
  * testEvalScripts method
  *
@@ -241,7 +209,6 @@
 		);
 		$this->assertTags($result, $expected);
 	}
-
 /**
  * testAutoComplete method
  *
@@ -288,7 +255,6 @@
 		$this->assertPattern('/{parameters:\'key=value&key2=value2\'}/', $result);
 
 	}
-
 /**
  * testAsynchronous method
  *
@@ -309,7 +275,6 @@
 		);
 		$this->assertTags($result, $expected);
 	}
-
 /**
  * testDraggable method
  *
@@ -331,7 +296,6 @@
 		$this->assertPattern('/onDrag:doDrag/', $result);
 		$this->assertPattern('/onEnd:doEnd/', $result);
 	}
-
 /**
  * testDroppable method
  *
@@ -379,7 +343,6 @@
 		);
 		$this->assertTags($result, $expected);
 	}
-
 /**
  * testForm method
  *
@@ -394,7 +357,6 @@
 		$this->assertPattern('/id="MyFormID"/', $result);
 		$this->assertPattern('/name="SomeFormName"/', $result);
 	}
-
 /**
  * testSortable method
  *
@@ -468,7 +430,6 @@
 		$expected = "Sortable.create('div', {scroll:$('someElement')});";
 		$this->assertEqual($result, $expected);
 	}
-
 /**
  * testSubmitWithIndicator method
  *
@@ -480,7 +441,6 @@
 		$this->assertPattern('/onLoading:function\(request\) {doSomething\(\);\s+Element.show\(\'loading\'\);}/', $result);
 		$this->assertPattern('/onComplete:function\(request, json\) {doSomethingElse\(\) ;\s+Element.hide\(\'loading\'\);}/', $result);
 	}
-
 /**
  * testLink method
  *
@@ -590,7 +550,6 @@
 		$this->assertNoPattern('/^<a[^<>]+complete="test"[^<>]*>Ajax Link<\/a>/', $result);
 		$this->assertNoPattern('/^<a\s+[^<>]*url="[^"]*"[^<>]*>/', $result);
 	}
-
 /**
  * testRemoteTimer method
  *
@@ -646,7 +605,6 @@
 		$this->assertPattern('/^<script[^<>]+>\s*' . str_replace('/', '\\/', preg_quote('//<![CDATA[')) . '\s*new PeriodicalExecuter\(function\(\) {.+}, 10\)\s*' . str_replace('/', '\\/', preg_quote('//]]>')) . '\s*<\/script>$/', $result);
 		$this->assertPattern('/' . str_replace('/', '\\/', preg_quote('new Ajax.Request(\'http://www.cakephp.org\', {asynchronous:true, evalScripts:true, postBody:\'var1=value1\'})')) . '/', $result);
 	}
-
 /**
  * testObserveField method
  *
@@ -678,7 +636,6 @@
 		$this->assertPattern('/^<script[^<>]+>\s*' . str_replace('/', '\\/', preg_quote('//<![CDATA[')) . '\s*new Form.Element.EventObserver\(\'field\', function\(element, value\) {.+}\)\s*' . str_replace('/', '\\/', preg_quote('//]]>')) . '\s*<\/script>$/', $result);
 		$this->assertPattern('/' . str_replace('/', '\\/', preg_quote('new Ajax.Updater(\'divId\',\'http://www.cakephp.org\', {asynchronous:true, evalScripts:true, parameters:Form.Element.serialize(\'otherField\'), requestHeaders:[\'X-Update\', \'divId\']})')) . '/', $result);
 	}
-
 /**
  * testObserveForm method
  *
@@ -726,7 +683,6 @@
 		);
 		$this->assertTags($result, $expected);
 	}
-
 /**
  * testSlider method
  *
@@ -804,7 +760,6 @@
 		);
 		$this->assertTags($result, $expected);
 	}
-
 /**
  * testRemoteFunction method
  *
@@ -828,7 +783,6 @@
 		$expected = "if (confirm('Are you sure?')) { new Ajax.Updater('myDiv','/', {asynchronous:true, evalScripts:true, requestHeaders:['X-Update', 'myDiv']}); } else { event.returnValue = false; return false; }";
 		$this->assertEqual($result, $expected);
 	}
-
 /**
  * testDiv method
  *
@@ -861,7 +815,6 @@
 
 		$_SERVER['HTTP_X_UPDATE'] = $oldXUpdate;
 	}
-
 /**
  * testAfterRender method
  *
@@ -889,7 +842,6 @@
 
 		$_SERVER['HTTP_X_UPDATE'] = $oldXUpdate;
 	}
-
 /**
  * testEditor method
  *
