<?php
/**
 * TestManagerTest file
 *
 * PHP versions 4 and 5
 *
 * CakePHP(tm) Tests <https://trac.cakephp.org/wiki/Developement/TestSuite>
<<<<<<< HEAD
 * Copyright 2005-2009, Cake Software Foundation, Inc.
=======
 * Copyright 2005-2010, Cake Software Foundation, Inc.
>>>>>>> 66a89108
 *								1785 E. Sahara Avenue, Suite 490-204
 *								Las Vegas, Nevada 89104
 *
 *  Licensed under The Open Group Test Suite License
 *  Redistributions of files must retain the above copyright notice.
 *
<<<<<<< HEAD
 * @copyright     Copyright 2005-2009, Cake Software Foundation, Inc. (http://cakefoundation.org)
=======
 * @copyright     Copyright 2005-2010, Cake Software Foundation, Inc. (http://cakefoundation.org)
>>>>>>> 66a89108
 * @link          https://trac.cakephp.org/wiki/Developement/TestSuite CakePHP(tm) Tests
 * @package       cake
 * @subpackage    cake.tests.cases.libs
 * @since         CakePHP(tm) v 1.2.0.4206
 * @license       http://www.opensource.org/licenses/opengroup.php The Open Group Test Suite License
 */

/**
 * TestManagerTest class
 *
 * @package       cake
 * @subpackage    cake.tests.cases.libs
 */
class TestManagerTest extends CakeTestCase {

/**
 * setUp method
 *
 * @return void
 * @access public
 */
	function setUp() {
		$this->TestManager =& new TestManager();
		$this->Reporter =& new CakeHtmlReporter();
	}

/**
 * testRunAllTests method
 *
 * @return void
 * @access public
 */
	function testRunAllTests() {
		$folder =& new Folder($this->TestManager->_getTestsPath());
		$extension = str_replace('.', '\.', $this->TestManager->getExtension('test'));
		$out = $folder->findRecursive('.*' . $extension);

		$reporter =& new CakeHtmlReporter();
		$list = $this->TestManager->runAllTests($reporter, true);

		$this->assertEqual(count($out), count($list));
	}

/**
 * testRunTestCase method
 *
 * @return void
 * @access public
 */
	function testRunTestCase() {
		$file = md5(time());
		$result = $this->TestManager->runTestCase($file, $this->Reporter);
		$this->assertError('Test case ' . $file . ' cannot be found');
		$this->assertFalse($result);

		$file = str_replace(CORE_TEST_CASES, '', __FILE__);
		$result = $this->TestManager->runTestCase($file, $this->Reporter, true);
		$this->assertTrue($result);
	}

/**
 * testRunGroupTest method
 *
 * @return void
 * @access public
 */
	function testRunGroupTest() {
	}

/**
 * testAddTestCasesFromDirectory method
 *
 * @return void
 * @access public
 */
	function testAddTestCasesFromDirectory() {
	}

/**
 * testAddTestFile method
 *
 * @return void
 * @access public
 */
	function testAddTestFile() {
	}

/**
 * testGetTestCaseList method
 *
 * @return void
 * @access public
 */
	function testGetTestCaseList() {
	}

/**
 * testGetGroupTestList method
 *
 * @return void
 * @access public
 */
	function testGetGroupTestList() {
	}
}
?><|MERGE_RESOLUTION|>--- conflicted
+++ resolved
@@ -5,22 +5,14 @@
  * PHP versions 4 and 5
  *
  * CakePHP(tm) Tests <https://trac.cakephp.org/wiki/Developement/TestSuite>
-<<<<<<< HEAD
- * Copyright 2005-2009, Cake Software Foundation, Inc.
-=======
  * Copyright 2005-2010, Cake Software Foundation, Inc.
->>>>>>> 66a89108
  *								1785 E. Sahara Avenue, Suite 490-204
  *								Las Vegas, Nevada 89104
  *
  *  Licensed under The Open Group Test Suite License
  *  Redistributions of files must retain the above copyright notice.
  *
-<<<<<<< HEAD
- * @copyright     Copyright 2005-2009, Cake Software Foundation, Inc. (http://cakefoundation.org)
-=======
  * @copyright     Copyright 2005-2010, Cake Software Foundation, Inc. (http://cakefoundation.org)
->>>>>>> 66a89108
  * @link          https://trac.cakephp.org/wiki/Developement/TestSuite CakePHP(tm) Tests
  * @package       cake
  * @subpackage    cake.tests.cases.libs
