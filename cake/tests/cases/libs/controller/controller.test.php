<?php
/**
 * ControllerTest file
 *
 * PHP 5
 *
 * CakePHP(tm) : Rapid Development Framework (http://cakephp.org)
 * Copyright 2005-2010, Cake Software Foundation, Inc. (http://cakefoundation.org)
 *
 * Licensed under The MIT License
 * Redistributions of files must retain the above copyright notice.
 *
 * @copyright     Copyright 2005-2010, Cake Software Foundation, Inc. (http://cakefoundation.org)
 * @link          http://cakephp.org CakePHP Project
 * @package       cake
 * @subpackage    cake.tests.cases.libs.controller
 * @since         CakePHP(tm) v 1.2.0.5436
 * @license       MIT License (http://www.opensource.org/licenses/mit-license.php)
 */
App::import('Controller', 'Controller', false);
App::import('Core', array('CakeRequest', 'CakeResponse'));
App::import('Component', 'Security');
App::import('Component', 'Cookie');

/**
 * AppController class
 *
 * @package       cake
 * @subpackage    cake.tests.cases.libs.controller
 */
if (!class_exists('AppController')) {
	/**
	 * AppController class
	 *
	 * @package       cake
	 * @subpackage    cake.tests.cases.libs.controller
	 */
	class AppController extends Controller {
	/**
	 * helpers property
	 *
	 * @var array
	 * @access public
	 */
		public $helpers = array('Html');
	/**
	 * uses property
	 *
	 * @var array
	 * @access public
	 */
		public $uses = array('ControllerPost');
	/**
	 * components property
	 *
	 * @var array
	 * @access public
	 */
		public $components = array('Cookie');
	}
} elseif (!defined('APP_CONTROLLER_EXISTS')) {
	define('APP_CONTROLLER_EXISTS', true);
}

/**
 * ControllerPost class
 *
 * @package       cake
 * @subpackage    cake.tests.cases.libs.controller
 */
class ControllerPost extends CakeTestModel {

/**
 * name property
 *
 * @var string 'ControllerPost'
 * @access public
 */
	public $name = 'ControllerPost';

/**
 * useTable property
 *
 * @var string 'posts'
 * @access public
 */
	public $useTable = 'posts';

/**
 * invalidFields property
 *
 * @var array
 * @access public
 */
	public $invalidFields = array('name' => 'error_msg');

/**
 * lastQuery property
 *
 * @var mixed null
 * @access public
 */
	public $lastQuery = null;

/**
 * beforeFind method
 *
 * @param mixed $query
 * @access public
 * @return void
 */
	function beforeFind($query) {
		$this->lastQuery = $query;
	}

/**
 * find method
 *
 * @param mixed $type
 * @param array $options
 * @access public
 * @return void
 */
	function find($type, $options = array()) {
		if ($type == 'popular') {
			$conditions = array($this->name . '.' . $this->primaryKey .' > ' => '1');
			$options = Set::merge($options, compact('conditions'));
			return parent::find('all', $options);
		}
		return parent::find($type, $options);
	}
}

/**
 * ControllerPostsController class
 *
 * @package       cake
 * @subpackage    cake.tests.cases.libs.controller
 */
class ControllerCommentsController extends AppController {

/**
 * name property
 *
 * @var string 'ControllerPost'
 * @access public
 */
	public $name = 'ControllerComments';
}

/**
 * ControllerComment class
 *
 * @package       cake
 * @subpackage    cake.tests.cases.libs.controller
 */
class ControllerComment extends CakeTestModel {

/**
 * name property
 *
 * @var string 'ControllerComment'
 * @access public
 */
	public $name = 'Comment';

/**
 * useTable property
 *
 * @var string 'comments'
 * @access public
 */
	public $useTable = 'comments';

/**
 * data property
 *
 * @var array
 * @access public
 */
	public $data = array('name' => 'Some Name');

/**
 * alias property
 *
 * @var string 'ControllerComment'
 * @access public
 */
	public $alias = 'ControllerComment';
}

/**
 * ControllerAlias class
 *
 * @package       cake
 * @subpackage    cake.tests.cases.libs.controller
 */
class ControllerAlias extends CakeTestModel {

/**
 * name property
 *
 * @var string 'ControllerAlias'
 * @access public
 */
	public $name = 'ControllerAlias';

/**
 * alias property
 *
 * @var string 'ControllerSomeAlias'
 * @access public
 */
	public $alias = 'ControllerSomeAlias';

/**
 * useTable property
 *
 * @var string 'posts'
 * @access public
 */
	public $useTable = 'posts';
}

/**
 * ControllerPaginateModel class
 *
 * @package       cake
 * @subpackage    cake.tests.cases.libs.controller
 */
class ControllerPaginateModel extends CakeTestModel {

/**
 * name property
 *
 * @var string
 * @access public
 */
	public $name = 'ControllerPaginateModel';

/**
 * useTable property
 *
 * @var string'
 * @access public
 */
	public $useTable = 'comments';

/**
 * paginate method
 *
 * @return void
 */
	public function paginate($conditions, $fields, $order, $limit, $page, $recursive, $extra) {
		$this->extra = $extra;
	}

/**
 * paginateCount
 *
 * @access public
 * @return void
 */
	function paginateCount($conditions, $recursive, $extra) {
		$this->extraCount = $extra;
	}
}

/**
 * NameTest class
 *
 * @package       cake
 * @subpackage    cake.tests.cases.libs.controller
 */
class NameTest extends CakeTestModel {

/**
 * name property
 * @var string 'Name'
 * @access public
 */
	public $name = 'Name';

/**
 * useTable property
 * @var string 'names'
 * @access public
 */
	public $useTable = 'comments';

/**
 * alias property
 *
 * @var string 'ControllerComment'
 * @access public
 */
	public $alias = 'Name';
}

/**
 * TestController class
 *
 * @package       cake
 * @subpackage    cake.tests.cases.libs.controller
 */
class TestController extends AppController {

/**
 * name property
 * @var string 'Name'
 * @access public
 */
	public $name = 'TestController';

/**
 * helpers property
 *
 * @var array
 * @access public
 */
	public $helpers = array('Session', 'Xml');

/**
 * components property
 *
 * @var array
 * @access public
 */
	public $components = array('Security');

/**
 * uses property
 *
 * @var array
 * @access public
 */
	public $uses = array('ControllerComment', 'ControllerAlias');

/**
 * index method
 *
 * @param mixed $testId
 * @param mixed $test2Id
 * @access public
 * @return void
 */
	function index($testId, $test2Id) {
		$this->data = array(
			'testId' => $testId,
			'test2Id' => $test2Id
		);
	}
}

/**
 * TestComponent class
 *
 * @package       cake
 * @subpackage    cake.tests.cases.libs.controller
 */
class TestComponent extends Object {

/**
 * beforeRedirect method
 *
 * @access public
 * @return void
 */
	function beforeRedirect() {
	}
/**
 * initialize method
 *
 * @access public
 * @return void
 */
	function initialize(&$controller) {
	}

/**
 * startup method
 *
 * @access public
 * @return void
 */
	function startup(&$controller) {
	}
/**
 * shutdown method
 *
 * @access public
 * @return void
 */
	function shutdown(&$controller) {
	}
/**
 * beforeRender callback
 *
 * @return void
 */
	function beforeRender(&$controller) {
		if ($this->viewclass) {
			$controller->view = $this->viewclass;
		}
	}
}

/**
 * AnotherTestController class
 *
 * @package       cake
 * @subpackage    cake.tests.cases.libs.controller
 */
class AnotherTestController extends AppController {

/**
 * name property
 * @var string 'Name'
 * @access public
 */
	public $name = 'AnotherTest';
/**
 * uses property
 *
 * @var array
 * @access public
 */
	public $uses = null;
}

/**
 * ControllerTest class
 *
 * @package       cake
 * @subpackage    cake.tests.cases.libs.controller
 */
class ControllerTest extends CakeTestCase {

/**
 * fixtures property
 *
 * @var array
 * @access public
 */
	public $fixtures = array('core.post', 'core.comment', 'core.name');

/**
 * reset environment.
 *
 * @return void
 */
	function setUp() {
		App::objects('plugin', null, false);
		App::build();
		Router::reload();
	}

/**
 * teardown
 *
 * @access public
 * @return void
 */
	function teardown() {
		App::build();
	}

/**
 * testLoadModel method
 *
 * @access public
 * @return void
 */
	function testLoadModel() {
		$request = new CakeRequest('controller_posts/index');
		$Controller = new Controller($request);

		$this->assertFalse(isset($Controller->ControllerPost));

		$result = $Controller->loadModel('ControllerPost');
		$this->assertTrue($result);
		$this->assertTrue(is_a($Controller->ControllerPost, 'ControllerPost'));
		$this->assertTrue(in_array('ControllerPost', $Controller->modelNames));

		ClassRegistry::flush();
		unset($Controller);
	}

/**
 * testLoadModel method from a plugin controller
 *
 * @access public
 * @return void
 */
	function testLoadModelInPlugins() {
		App::build(array(
			'plugins' => array(TEST_CAKE_CORE_INCLUDE_PATH . 'tests' . DS . 'test_app' . DS . 'plugins' . DS),
			'controllers' => array(TEST_CAKE_CORE_INCLUDE_PATH . 'tests' . DS . 'test_app' . DS . 'controllers' . DS),
			'models' => array(TEST_CAKE_CORE_INCLUDE_PATH . 'tests' . DS . 'test_app' . DS . 'models' . DS)
		));
		App::import('Controller', 'TestPlugin.TestPlugin');

		$Controller = new TestPluginController();
		$Controller->plugin = 'TestPlugin';
		$Controller->uses = false;

		$this->assertFalse(isset($Controller->Comment));

		$result = $Controller->loadModel('Comment');
		$this->assertTrue($result);
		$this->assertType('Comment', $Controller->Comment);
		$this->assertTrue(in_array('Comment', $Controller->modelNames));

		ClassRegistry::flush();
		unset($Controller);
	}

/**
 * testConstructClasses method
 *
 * @access public
 * @return void
 */
	function testConstructClasses() {
		$request = new CakeRequest('controller_posts/index');
		$Controller = new Controller($request);

		$Controller->modelClass = 'ControllerPost';
		$Controller->passedArgs[] = '1';
		$Controller->constructClasses();
		$this->assertEqual($Controller->ControllerPost->id, 1);

		unset($Controller);

		$Controller = new Controller($request);
		$Controller->uses = array('ControllerPost', 'ControllerComment');
		$Controller->passedArgs[] = '1';
		$Controller->constructClasses();
		$this->assertTrue(is_a($Controller->ControllerPost, 'ControllerPost'));
		$this->assertTrue(is_a($Controller->ControllerComment, 'ControllerComment'));

		$this->assertEqual($Controller->ControllerComment->name, 'Comment');

		unset($Controller);

		App::build(array('plugins' => array(TEST_CAKE_CORE_INCLUDE_PATH . 'tests' . DS . 'test_app' . DS . 'plugins' . DS)));

		$Controller = new Controller($request);
		$Controller->uses = array('TestPlugin.TestPluginPost');
		$Controller->constructClasses();

		$this->assertEqual($Controller->modelClass, 'TestPluginPost');
		$this->assertTrue(isset($Controller->TestPluginPost));
		$this->assertTrue(is_a($Controller->TestPluginPost, 'TestPluginPost'));

		unset($Controller);
	}

/**
 * testAliasName method
 *
 * @access public
 * @return void
 */
	function testAliasName() {
		$request = new CakeRequest('controller_posts/index');
		$Controller = new Controller($request);
		$Controller->uses = array('NameTest');
		$Controller->constructClasses();

		$this->assertEqual($Controller->NameTest->name, 'Name');
		$this->assertEqual($Controller->NameTest->alias, 'Name');

		unset($Controller);
	}

/**
 * testPersistent method
 *
 * @access public
 * @return void
 */
	function testPersistent() {
		$this->markTestIncomplete('persistModel is totally broken right now.');

		Configure::write('Cache.disable', false);
		$Controller = new Controller();
		$Controller->modelClass = 'ControllerPost';
		$Controller->persistModel = true;
		$Controller->constructClasses();
		$this->assertTrue(file_exists(CACHE . 'persistent' . DS .'controllerpost.php'));
		$this->assertTrue(is_a($Controller->ControllerPost, 'ControllerPost'));
		@unlink(CACHE . 'persistent' . DS . 'controllerpost.php');
		@unlink(CACHE . 'persistent' . DS . 'controllerpostregistry.php');

		unset($Controller);
		Configure::write('Cache.disable', true);
	}

/**
 * testPaginate method
 *
 * @access public
 * @return void
 */
	function testPaginate() {
		$request = new CakeRequest('controller_posts/index');
		$request->params['pass'] = $request->params['named'] = array();

		$Controller = new Controller($request);
		$Controller->uses = array('ControllerPost', 'ControllerComment');
		$Controller->passedArgs[] = '1';
		$Controller->query = array();
		$Controller->constructClasses();

		$results = Set::extract($Controller->paginate('ControllerPost'), '{n}.ControllerPost.id');
		$this->assertEqual($results, array(1, 2, 3));

		$results = Set::extract($Controller->paginate('ControllerComment'), '{n}.ControllerComment.id');
		$this->assertEqual($results, array(1, 2, 3, 4, 5, 6));

		$Controller->modelClass = null;

		$Controller->uses[0] = 'Plugin.ControllerPost';
		$results = Set::extract($Controller->paginate(), '{n}.ControllerPost.id');
		$this->assertEqual($results, array(1, 2, 3));

		$Controller->passedArgs = array('page' => '-1');
		$results = Set::extract($Controller->paginate('ControllerPost'), '{n}.ControllerPost.id');
		$this->assertEqual($Controller->params['paging']['ControllerPost']['page'], 1);
		$this->assertEqual($results, array(1, 2, 3));

		$Controller->passedArgs = array('sort' => 'ControllerPost.id', 'direction' => 'asc');
		$results = Set::extract($Controller->paginate('ControllerPost'), '{n}.ControllerPost.id');
		$this->assertEqual($Controller->params['paging']['ControllerPost']['page'], 1);
		$this->assertEqual($results, array(1, 2, 3));

		$Controller->passedArgs = array('sort' => 'ControllerPost.id', 'direction' => 'desc');
		$results = Set::extract($Controller->paginate('ControllerPost'), '{n}.ControllerPost.id');
		$this->assertEqual($Controller->params['paging']['ControllerPost']['page'], 1);
		$this->assertEqual($results, array(3, 2, 1));

		$Controller->passedArgs = array('sort' => 'id', 'direction' => 'desc');
		$results = Set::extract($Controller->paginate('ControllerPost'), '{n}.ControllerPost.id');
		$this->assertEqual($Controller->params['paging']['ControllerPost']['page'], 1);
		$this->assertEqual($results, array(3, 2, 1));

		$Controller->passedArgs = array('sort' => 'NotExisting.field', 'direction' => 'desc');
		$results = Set::extract($Controller->paginate('ControllerPost'), '{n}.ControllerPost.id');
		$this->assertEqual($Controller->params['paging']['ControllerPost']['page'], 1, 'Invalid field in query %s');
		$this->assertEqual($results, array(1, 2, 3));

		$Controller->passedArgs = array('sort' => 'ControllerPost.author_id', 'direction' => 'allYourBase');
		$results = Set::extract($Controller->paginate('ControllerPost'), '{n}.ControllerPost.id');
		$this->assertEqual($Controller->ControllerPost->lastQuery['order'][0], array('ControllerPost.author_id' => 'asc'));
		$this->assertEqual($results, array(1, 3, 2));

		$Controller->passedArgs = array('page' => '1 " onclick="alert(\'xss\');">');
		$Controller->paginate = array('limit' => 1);
		$Controller->paginate('ControllerPost');
		$this->assertIdentical($Controller->params['paging']['ControllerPost']['page'], 1, 'XSS exploit opened %s');
		$this->assertIdentical($Controller->params['paging']['ControllerPost']['options']['page'], 1, 'XSS exploit opened %s');

		$Controller->passedArgs = array();
		$Controller->paginate = array('limit' => 0);
		$Controller->paginate('ControllerPost');
		$this->assertIdentical($Controller->params['paging']['ControllerPost']['page'], 1);
		$this->assertIdentical($Controller->params['paging']['ControllerPost']['pageCount'], 3);
		$this->assertIdentical($Controller->params['paging']['ControllerPost']['prevPage'], false);
		$this->assertIdentical($Controller->params['paging']['ControllerPost']['nextPage'], true);

		$Controller->passedArgs = array();
		$Controller->paginate = array('limit' => 'garbage!');
		$Controller->paginate('ControllerPost');
		$this->assertIdentical($Controller->params['paging']['ControllerPost']['page'], 1);
		$this->assertIdentical($Controller->params['paging']['ControllerPost']['pageCount'], 3);
		$this->assertIdentical($Controller->params['paging']['ControllerPost']['prevPage'], false);
		$this->assertIdentical($Controller->params['paging']['ControllerPost']['nextPage'], true);

		$Controller->passedArgs = array();
		$Controller->paginate = array('limit' => '-1');
		$Controller->paginate('ControllerPost');
		$this->assertIdentical($Controller->params['paging']['ControllerPost']['page'], 1);
		$this->assertIdentical($Controller->params['paging']['ControllerPost']['pageCount'], 3);
		$this->assertIdentical($Controller->params['paging']['ControllerPost']['prevPage'], false);
		$this->assertIdentical($Controller->params['paging']['ControllerPost']['nextPage'], true);
	}

/**
 * testPaginateExtraParams method
 *
 * @access public
 * @return void
 */
	function testPaginateExtraParams() {
		$request = new CakeRequest('controller_posts/index');
		$request->params['pass'] = $request->params['named'] = array();

		$Controller = new Controller($request);

		$Controller->uses = array('ControllerPost', 'ControllerComment');
		$Controller->passedArgs[] = '1';
		$Controller->query = array();
		$Controller->constructClasses();

		$Controller->passedArgs = array('page' => '-1', 'contain' => array('ControllerComment'));
		$result = $Controller->paginate('ControllerPost');
		$this->assertEqual($Controller->params['paging']['ControllerPost']['page'], 1);
		$this->assertEqual(Set::extract($result, '{n}.ControllerPost.id'), array(1, 2, 3));
		$this->assertTrue(!isset($Controller->ControllerPost->lastQuery['contain']));

		$Controller->passedArgs = array('page' => '-1');
		$Controller->paginate = array('ControllerPost' => array('contain' => array('ControllerComment')));
		$result = $Controller->paginate('ControllerPost');
		$this->assertEqual($Controller->params['paging']['ControllerPost']['page'], 1);
		$this->assertEqual(Set::extract($result, '{n}.ControllerPost.id'), array(1, 2, 3));
		$this->assertTrue(isset($Controller->ControllerPost->lastQuery['contain']));

		$Controller->paginate = array('ControllerPost' => array('popular', 'fields' => array('id', 'title')));
		$result = $Controller->paginate('ControllerPost');
		$this->assertEqual(Set::extract($result, '{n}.ControllerPost.id'), array(2, 3));
		$this->assertEqual($Controller->ControllerPost->lastQuery['conditions'], array('ControllerPost.id > ' => '1'));

		$Controller->passedArgs = array('limit' => 12);
		$Controller->paginate = array('limit' => 30);
		$result = $Controller->paginate('ControllerPost');
		$paging = $Controller->params['paging']['ControllerPost'];

		$this->assertEqual($Controller->ControllerPost->lastQuery['limit'], 12);
		$this->assertEqual($paging['options']['limit'], 12);

		$Controller = new Controller($request);
		$Controller->uses = array('ControllerPaginateModel');
		$Controller->query = array();
		$Controller->constructClasses();
		$Controller->paginate = array(
			'ControllerPaginateModel' => array('contain' => array('ControllerPaginateModel'), 'group' => 'Comment.author_id')
		);
		$result = $Controller->paginate('ControllerPaginateModel');
		$expected = array('contain' => array('ControllerPaginateModel'), 'group' => 'Comment.author_id');
		$this->assertEqual($Controller->ControllerPaginateModel->extra, $expected);
		$this->assertEqual($Controller->ControllerPaginateModel->extraCount, $expected);

		$Controller->paginate = array(
			'ControllerPaginateModel' => array('foo', 'contain' => array('ControllerPaginateModel'), 'group' => 'Comment.author_id')
		);
		$Controller->paginate('ControllerPaginateModel');
		$expected = array('contain' => array('ControllerPaginateModel'), 'group' => 'Comment.author_id', 'type' => 'foo');
		$this->assertEqual($Controller->ControllerPaginateModel->extra, $expected);
		$this->assertEqual($Controller->ControllerPaginateModel->extraCount, $expected);
	}

/**
 * testPaginateFieldsDouble method
 *
 * @return void
 * @access public
 */
	function testPaginateFieldsDouble(){
		$Controller = new Controller($this->getMock('CakeRequest'));
		$Controller->uses = array('ControllerPost');
<<<<<<< HEAD
		$Controller->request = $this->getMock('CakeRequest');
=======
>>>>>>> 293ef95f
		$Controller->request->query = array();
		$Controller->constructClasses();

		$Controller->paginate = array(
			'fields' => array(
				'ControllerPost.id',
				'radians(180.0) as floatvalue'
			),
			'order' => array('ControllerPost.created'=>'DESC'),
			'limit' => 1,
			'page' => 1,
			'recursive' => -1
		);
		$conditions = array();
		$result = $Controller->paginate('ControllerPost', $conditions);
		$expected = array(
			array(
				'ControllerPost' => array(
					'id' => 3,
				),
				0 => array(
					'floatvalue' => '3.14159265358979',
				),
			),
		);
		$this->assertEqual($result, $expected);
	}


/**
 * testPaginatePassedArgs method
 *
 * @return void
 */
	public function testPaginatePassedArgs() {
		$request = new CakeRequest('controller_posts/index');
		$request->params['pass'] = $request->params['named'] = array();
		
		$Controller = new Controller($request);
		$Controller->uses = array('ControllerPost');
		$Controller->passedArgs[] = array('1', '2', '3');
		$Controller->query = array();
		$Controller->constructClasses();

		$Controller->paginate = array(
			'fields' => array(),
			'order' => '',
			'limit' => 5,
			'page' => 1,
			'recursive' => -1
		);
		$conditions = array();
		$Controller->paginate('ControllerPost',$conditions);

		$expected = array(
			'fields' => array(),
			'order' => '',
			'limit' => 5,
			'page' => 1,
			'recursive' => -1,
			'conditions' => array()
		);
		$this->assertEqual($Controller->params['paging']['ControllerPost']['options'],$expected);
	}

/**
 * Test that special paginate types are called and that the type param doesn't leak out into defaults or options.
 *
 * @return void
 */
	function testPaginateSpecialType() {
		$request = new CakeRequest('controller_posts/index');
		$request->params['pass'] = $request->params['named'] = array();
		
		$Controller = new Controller($request);
		$Controller->uses = array('ControllerPost', 'ControllerComment');
		$Controller->passedArgs[] = '1';
		$Controller->query = array();
		$Controller->constructClasses();

		$Controller->paginate = array('ControllerPost' => array('popular', 'fields' => array('id', 'title')));
		$result = $Controller->paginate('ControllerPost');

		$this->assertEqual(Set::extract($result, '{n}.ControllerPost.id'), array(2, 3));
		$this->assertEqual($Controller->ControllerPost->lastQuery['conditions'], array('ControllerPost.id > ' => '1'));
		$this->assertFalse(isset($Controller->params['paging']['ControllerPost']['defaults'][0]));
		$this->assertFalse(isset($Controller->params['paging']['ControllerPost']['options'][0]));
	}

/**
 * testDefaultPaginateParams method
 *
 * @access public
 * @return void
 */
	function testDefaultPaginateParams() {
		$request = new CakeRequest('controller_posts/index');
		$request->params['pass'] = $request->params['named'] = array();
		
		$Controller = new Controller($request);
		$Controller->modelClass = 'ControllerPost';
		$Controller->query = array();
		$Controller->paginate = array('order' => 'ControllerPost.id DESC');
		$Controller->constructClasses();
		$results = Set::extract($Controller->paginate('ControllerPost'), '{n}.ControllerPost.id');
		$this->assertEqual($Controller->params['paging']['ControllerPost']['defaults']['order'], 'ControllerPost.id DESC');
		$this->assertEqual($Controller->params['paging']['ControllerPost']['options']['order'], 'ControllerPost.id DESC');
		$this->assertEqual($results, array(3, 2, 1));
	}

/**
 * test paginate() and virtualField interactions
 *
 * @return void
 */
	function testPaginateOrderVirtualField() {
		$request = new CakeRequest('controller_posts/index');
		$request->params['pass'] = $request->params['named'] = array();
		
		$Controller = new Controller($request);
		$Controller->uses = array('ControllerPost', 'ControllerComment');
		$Controller->query = array();
		$Controller->constructClasses();
		$Controller->ControllerPost->virtualFields = array(
			'offset_test' => 'ControllerPost.id + 1'
		);

		$Controller->paginate = array(
			'fields' => array('id', 'title', 'offset_test'),
			'order' => array('offset_test' => 'DESC')
		);
		$result = $Controller->paginate('ControllerPost');
		$this->assertEqual(Set::extract($result, '{n}.ControllerPost.offset_test'), array(4, 3, 2));

		$Controller->passedArgs = array('sort' => 'offset_test', 'direction' => 'asc');
		$result = $Controller->paginate('ControllerPost');
		$this->assertEqual(Set::extract($result, '{n}.ControllerPost.offset_test'), array(2, 3, 4));
	}

/**
 * testFlash method
 *
 * @access public
 * @return void
 */
	function testFlash() {
		$request = new CakeRequest('controller_posts/index');
		$request->webroot = '/';
		$request->base = '/';

		$Controller = new Controller($request);
		$Controller->response = $this->getMock('CakeResponse', array('_sendHeader'));
		$Controller->flash('this should work', '/flash');
		$result = $Controller->response->body();

		$expected = '<!DOCTYPE html PUBLIC "-//W3C//DTD XHTML 1.0 Transitional//EN" "http://www.w3.org/TR/xhtml1/DTD/xhtml1-transitional.dtd">
		<html xmlns="http://www.w3.org/1999/xhtml">
		<head>
		<meta http-equiv="Content-Type" content="text/html; charset=utf-8" />
		<title>this should work</title>
		<style><!--
		P { text-align:center; font:bold 1.1em sans-serif }
		A { color:#444; text-decoration:none }
		A:HOVER { text-decoration: underline; color:#44E }
		--></style>
		</head>
		<body>
		<p><a href="/flash">this should work</a></p>
		</body>
		</html>';
		$result = str_replace(array("\t", "\r\n", "\n"), "", $result);
		$expected =  str_replace(array("\t", "\r\n", "\n"), "", $expected);
		$this->assertEqual($result, $expected);

		App::build(array(
			'views' => array(TEST_CAKE_CORE_INCLUDE_PATH . 'tests' . DS . 'test_app' . DS . 'views'. DS)
		));
		$Controller = new Controller($request);
		$Controller->response = $this->getMock('CakeResponse', array('_sendHeader'));
		$Controller->flash('this should work', '/flash', 1, 'ajax2');
		$result = $Controller->response->body();
		$this->assertPattern('/Ajax!/', $result);
		App::build();
	}

/**
 * testControllerSet method
 *
 * @access public
 * @return void
 */
	function testControllerSet() {
		$request = new CakeRequest('controller_posts/index');
		$Controller = new Controller($request);

		$Controller->set('variable_with_underscores', null);
		$this->assertTrue(array_key_exists('variable_with_underscores', $Controller->viewVars));

		$Controller->viewVars = array();
		$viewVars = array('ModelName' => array('id' => 1, 'name' => 'value'));
		$Controller->set($viewVars);
		$this->assertTrue(array_key_exists('ModelName', $Controller->viewVars));

		$Controller->viewVars = array();
		$Controller->set('variable_with_underscores', 'value');
		$this->assertTrue(array_key_exists('variable_with_underscores', $Controller->viewVars));

		$Controller->viewVars = array();
		$viewVars = array('ModelName' => 'name');
		$Controller->set($viewVars);
		$this->assertTrue(array_key_exists('ModelName', $Controller->viewVars));

		$Controller->set('title', 'someTitle');
		$this->assertIdentical($Controller->viewVars['title'], 'someTitle');
		$this->assertTrue(empty($Controller->pageTitle));

		$Controller->viewVars = array();
		$expected = array('ModelName' => 'name', 'ModelName2' => 'name2');
		$Controller->set(array('ModelName', 'ModelName2'), array('name', 'name2'));
		$this->assertIdentical($Controller->viewVars, $expected);

		$Controller->viewVars = array();
		$Controller->set(array(3 => 'three', 4 => 'four'));
		$Controller->set(array(1 => 'one', 2 => 'two'));
		$expected = array(3 => 'three', 4 => 'four', 1 => 'one', 2 => 'two');
		$this->assertEqual($Controller->viewVars, $expected);
		
	}

/**
 * testRender method
 *
 * @access public
 * @return void
 */
	function testRender() {
		App::build(array(
			'views' => array(TEST_CAKE_CORE_INCLUDE_PATH . 'tests' . DS . 'test_app' . DS . 'views'. DS)
		), true);
		$request = new CakeRequest('controller_posts/index');


		$Controller = new Controller($request, $this->getMock('CakeResponse'));
		$Controller->viewPath = 'posts';

		$result = $Controller->render('index');
		$this->assertPattern('/posts index/', $result);

		$result = $Controller->render('/elements/test_element');
		$this->assertPattern('/this is the test element/', $result);

		$Controller = new TestController($request);
		$Controller->helpers = array('Html');
		$Controller->constructClasses();
		$Controller->ControllerComment->validationErrors = array('title' => 'tooShort');
		$expected = $Controller->ControllerComment->validationErrors;

		ClassRegistry::flush();
		$Controller->viewPath = 'posts';
		$result = $Controller->render('index');
		$View = $Controller->View;
		$this->assertTrue(isset($View->validationErrors['ControllerComment']));
		$this->assertEqual($expected, $View->validationErrors['ControllerComment']);

		$Controller->ControllerComment->validationErrors = array();
		ClassRegistry::flush();

		App::build();
	}

/**
 * test that a component beforeRender can change the controller view class.
 *
 * @return void
 */
	function testComponentBeforeRenderChangingViewClass() {
		$core = App::core('views');
		App::build(array(
			'views' => array(
				TEST_CAKE_CORE_INCLUDE_PATH . 'tests' . DS . 'test_app' . DS . 'views'. DS,
				$core[0]
			)
		), true);
		$Controller = new Controller($this->getMock('CakeRequest'));
		$Controller->uses = array();
		$Controller->components = array('Test');
		$Controller->constructClasses();
		$Controller->Test->viewclass = 'Theme';
		$Controller->viewPath = 'posts';
		$Controller->theme = 'test_theme';
		$result = $Controller->render('index');
		$this->assertPattern('/default test_theme layout/', $result);
		App::build();
	}

/**
 * testToBeInheritedGuardmethods method
 *
 * @access public
 * @return void
 */
	function testToBeInheritedGuardmethods() {
		$request = new CakeRequest('controller_posts/index');

		$Controller = new Controller($request);
		$this->assertTrue($Controller->_beforeScaffold(''));
		$this->assertTrue($Controller->_afterScaffoldSave(''));
		$this->assertTrue($Controller->_afterScaffoldSaveError(''));
		$this->assertFalse($Controller->_scaffoldError(''));
	}

/**
 * Generates status codes for redirect test.
 *
 * @return void
 */
	public static function statusCodeProvider() {
		return array(
			array(300, "Multiple Choices"),
			array(301, "Moved Permanently"),
			array(302, "Found"),
			array(303, "See Other"),
			array(304, "Not Modified"),
			array(305, "Use Proxy"),
			array(307, "Temporary Redirect")
		);
	}

/**
 * testRedirect method
 *
 * @dataProvider statusCodeProvider
 * @access public
 * @return void
 */
	function testRedirectByCode($code, $msg) {
		$Controller = new Controller(null);
		$Controller->response = $this->getMock('CakeResponse', array('header', 'statusCode'));

		$Controller->Components = $this->getMock('ComponentCollection');

		$Controller->response->expects($this->once())->method('statusCode')
			->with($code);
		$Controller->response->expects($this->once())->method('header')
			->with('Location', 'http://cakephp.org');

		$Controller->redirect('http://cakephp.org', (int)$code, false);
		$this->assertFalse($Controller->autoRender);
	}

/**
 * test redirecting by message
 *
 * @dataProvider statusCodeProvider
 * @return void
 */
	function testRedirectByMessage($code, $msg) {
		$Controller = new Controller(null);
		$Controller->response = $this->getMock('CakeResponse', array('header', 'statusCode'));

		$Controller->Components = $this->getMock('ComponentCollection');

		$Controller->response->expects($this->once())->method('statusCode')
			->with($code);

		$Controller->response->expects($this->once())->method('header')
			->with('Location', 'http://cakephp.org');

		$Controller->redirect('http://cakephp.org', $msg, false);
		$this->assertFalse($Controller->autoRender);
	}

/**
 * test that redirect triggers methods on the components.
 *
 * @return void
 */
	function testRedirectTriggeringComponentsReturnNull() {
		$Controller = new Controller(null);
		$Controller->response = $this->getMock('CakeResponse', array('header', 'statusCode'));
		$Controller->Components = $this->getMock('ComponentCollection');

		$Controller->Components->expects($this->once())->method('trigger')
			->will($this->returnValue(null));

		$Controller->response->expects($this->once())->method('statusCode')
			->with(301);

		$Controller->response->expects($this->once())->method('header')
			->with('Location', 'http://cakephp.org');

		$Controller->redirect('http://cakephp.org', 301, false);
	}

/**
 * test that beforeRedirect callback returnning null doesn't affect things.
 *
 * @return void
 */
	function testRedirectBeforeRedirectModifyingParams() {
		$Controller = new Controller(null);
		$Controller->response = $this->getMock('CakeResponse', array('header', 'statusCode'));
		$Controller->Components = $this->getMock('ComponentCollection');

		$Controller->Components->expects($this->once())->method('trigger')
			->will($this->returnValue(array('http://book.cakephp.org')));

		$Controller->response->expects($this->once())->method('statusCode')
			->with(301);

		$Controller->response->expects($this->once())->method('header')
			->with('Location', 'http://book.cakephp.org');

		$Controller->redirect('http://cakephp.org', 301, false);
	}

/**
 * test that beforeRedirect callback returnning null doesn't affect things.
 *
 * @return void
 */
	function testRedirectBeforeRedirectModifyingParamsArrayReturn() {
		$Controller = $this->getMock('Controller', array('header', '_stop'));
		$Controller->response = $this->getMock('CakeResponse');
		$Controller->Components = $this->getMock('ComponentCollection');

		$return = array(
			array(
				'url' => 'http://example.com/test/1',
				'exit' => false,
				'status' => 302
			),
			array(
				'url' => 'http://example.com/test/2',
			),
		);
		$Controller->Components->expects($this->once())->method('trigger')
			->will($this->returnValue($return));

		$Controller->response->expects($this->at(0))->method('header')
			->with('Location', 'http://example.com/test/2');

		$Controller->response->expects($this->at(1))->method('statusCode')
			->with(302);

		$Controller->expects($this->never())->method('_stop');
		$Controller->redirect('http://cakephp.org', 301);
	}

/**
 * testMergeVars method
 *
 * @access public
 * @return void
 */
	function testMergeVars() {
		if ($this->skipIf(defined('APP_CONTROLLER_EXISTS'), '%s Need a non-existent AppController')) {
			return;
		}
		$request = new CakeRequest('controller_posts/index');


		$TestController = new TestController($request);
		$TestController->constructClasses();

		$testVars = get_class_vars('TestController');
		$appVars = get_class_vars('AppController');

		$components = is_array($appVars['components'])
						? array_merge($appVars['components'], $testVars['components'])
						: $testVars['components'];
		if (!in_array('Session', $components)) {
			$components[] = 'Session';
		}
		$helpers = is_array($appVars['helpers'])
					? array_merge($appVars['helpers'], $testVars['helpers'])
					: $testVars['helpers'];
		$uses = is_array($appVars['uses'])
					? array_merge($appVars['uses'], $testVars['uses'])
					: $testVars['uses'];

		$this->assertEqual(count(array_diff($TestController->helpers, $helpers)), 0);
		$this->assertEqual(count(array_diff($TestController->uses, $uses)), 0);
		$this->assertEqual(count(array_diff_assoc(Set::normalize($TestController->components), Set::normalize($components))), 0);


		$TestController = new AnotherTestController($request);
		$TestController->constructClasses();

		$appVars = get_class_vars('AppController');
		$testVars = get_class_vars('AnotherTestController');


		$this->assertTrue(in_array('ControllerPost', $appVars['uses']));
		$this->assertNull($testVars['uses']);

		$this->assertFalse(isset($TestController->ControllerPost));


		$TestController = new ControllerCommentsController($request);
		$TestController->constructClasses();

		$appVars = get_class_vars('AppController');
		$testVars = get_class_vars('ControllerCommentsController');


		$this->assertTrue(in_array('ControllerPost', $appVars['uses']));
		$this->assertEqual(array('ControllerPost'), $testVars['uses']);

		$this->assertTrue(isset($TestController->ControllerPost));
		$this->assertTrue(isset($TestController->ControllerComment));
	}

/**
 * test that options from child classes replace those in the parent classes.
 *
 * @access public
 * @return void
 */
	function testChildComponentOptionsSupercedeParents() {
		if ($this->skipIf(defined('APP_CONTROLLER_EXISTS'), '%s Need a non-existent AppController')) {
			return;
		}
		$request = new CakeRequest('controller_posts/index');

		$TestController = new TestController($request);

		$expected = array('foo');
		$TestController->components = array('Cookie' => $expected);
		$TestController->constructClasses();
		$this->assertEqual($TestController->components['Cookie'], $expected);
	}

/**
 * Ensure that __mergeVars is not being greedy and merging with
 * AppController when you make an instance of Controller
 *
 * @return void
 */
	function testMergeVarsNotGreedy() {
		$request = new CakeRequest('controller_posts/index');

		$Controller = new Controller($request);
		$Controller->components = array();
		$Controller->uses = array();
		$Controller->constructClasses();

		$this->assertFalse(isset($Controller->Session));
	}

/**
 * testReferer method
 *
 * @access public
 * @return void
 */
	function testReferer() {
		$request = $this->getMock('CakeRequest');

		$request->expects($this->any())->method('referer')
			->with(true)
			->will($this->returnValue('/posts/index'));

		$Controller = new Controller($request);
		$result = $Controller->referer(null, true);
		$this->assertEqual($result, '/posts/index');

		$Controller = new Controller($request);
		$request->setReturnValue('referer', '/', array(true));
		$result = $Controller->referer(array('controller' => 'posts', 'action' => 'index'), true);
		$this->assertEqual($result, '/posts/index');

		$request = $this->getMock('CakeRequest');
	
		$request->expects($this->any())->method('referer')
			->with(false)
			->will($this->returnValue('http://localhost/posts/index'));

		$Controller = new Controller($request);
		$result = $Controller->referer();
		$this->assertEqual($result, 'http://localhost/posts/index');

		$Controller = new Controller(null);
		$result = $Controller->referer();
		$this->assertEqual($result, '/');
	}

/**
 * testSetAction method
 *
 * @access public
 * @return void
 */
	function testSetAction() {
		$request = new CakeRequest('controller_posts/index');

		$TestController = new TestController($request);
		$TestController->setAction('index', 1, 2);
		$expected = array('testId' => 1, 'test2Id' => 2);
		$this->assertidentical($TestController->data, $expected);
	}

/**
 * testUnimplementedIsAuthorized method
 *
 * @expectedException PHPUnit_Framework_Error
 * @access public
 * @return void
 */
	function testUnimplementedIsAuthorized() {
		$request = new CakeRequest('controller_posts/index');

		$TestController = new TestController($request);
		$TestController->isAuthorized();
	}

/**
 * testValidateErrors method
 *
 * @access public
 * @return void
 */
	function testValidateErrors() {
		$request = new CakeRequest('controller_posts/index');

		$TestController = new TestController($request);
		$TestController->constructClasses();
		$this->assertFalse($TestController->validateErrors());
		$this->assertEqual($TestController->validate(), 0);

		$TestController->ControllerComment->invalidate('some_field', 'error_message');
		$TestController->ControllerComment->invalidate('some_field2', 'error_message2');

		$comment = new ControllerComment($request);
		$comment->set('someVar', 'data');
		$result = $TestController->validateErrors($comment);
		$expected = array('some_field' => 'error_message', 'some_field2' => 'error_message2');
		$this->assertIdentical($result, $expected);
		$this->assertEqual($TestController->validate($comment), 2);
	}

/**
 * test that validateErrors works with any old model.
 *
 * @return void
 */
	function testValidateErrorsOnArbitraryModels() {
		$TestController = new TestController();

		$Post = new ControllerPost();
		$Post->validate = array('title' => 'notEmpty');
		$Post->set('title', '');
		$result = $TestController->validateErrors($Post);

		$expected = array('title' => 'This field cannot be left blank');
		$this->assertEqual($result, $expected);
	}

/**
 * testPostConditions method
 *
 * @access public
 * @return void
 */
	function testPostConditions() {
		$request = new CakeRequest('controller_posts/index');

		$Controller = new Controller($request);

		$data = array(
			'Model1' => array('field1' => '23'),
			'Model2' => array('field2' => 'string'),
			'Model3' => array('field3' => '23'),
		);
		$expected = array(
			'Model1.field1' => '23',
			'Model2.field2' => 'string',
			'Model3.field3' => '23',
		);
		$result = $Controller->postConditions($data);
		$this->assertIdentical($result, $expected);


		$data = array();
		$Controller->data = array(
			'Model1' => array('field1' => '23'),
			'Model2' => array('field2' => 'string'),
			'Model3' => array('field3' => '23'),
		);
		$expected = array(
			'Model1.field1' => '23',
			'Model2.field2' => 'string',
			'Model3.field3' => '23',
		);
		$result = $Controller->postConditions($data);
		$this->assertIdentical($result, $expected);


		$data = array();
		$Controller->data = array();
		$result = $Controller->postConditions($data);
		$this->assertNull($result);


		$data = array();
		$Controller->data = array(
			'Model1' => array('field1' => '23'),
			'Model2' => array('field2' => 'string'),
			'Model3' => array('field3' => '23'),
		);
		$ops = array(
			'Model1.field1' => '>',
			'Model2.field2' => 'LIKE',
			'Model3.field3' => '<=',
		);
		$expected = array(
			'Model1.field1 >' => '23',
			'Model2.field2 LIKE' => "%string%",
			'Model3.field3 <=' => '23',
		);
		$result = $Controller->postConditions($data, $ops);
		$this->assertIdentical($result, $expected);
	}

/**
 * testRequestHandlerPrefers method
 *
 * @access public
 * @return void
 */
	function testRequestHandlerPrefers(){
		Configure::write('debug', 2);

		$request = new CakeRequest('controller_posts/index');

		$Controller = new Controller($request);

		$Controller->components = array("RequestHandler");
		$Controller->modelClass='ControllerPost';
		$Controller->request->params['url'] = array('ext' => 'rss');
		$Controller->constructClasses();
		$Controller->Components->trigger('initialize', array(&$Controller));
		$Controller->beforeFilter();
		$Controller->Components->trigger('startup', array(&$Controller));

		$this->assertEqual($Controller->RequestHandler->prefers(), 'rss');
		unset($Controller);
	}

/**
 * testControllerHttpCodes method
 *
 * @access public
 * @return void
 */
	function testControllerHttpCodes() {
		$Controller = new Controller(null);
		$Controller->response = $this->getMock('CakeResponse', array('httpCodes'));
		$Controller->response->expects($this->at(0))->method('httpCodes')->with(null);
		$Controller->response->expects($this->at(1))->method('httpCodes')->with(100);
		$Controller->httpCodes();
		$Controller->httpCodes(100);
	}

/**
 * Tests that the startup process calls the correct functions
 *
 * @access public
 * @return void
 */
	function testStartupProcess() {
		$Controller = $this->getMock('Controller', array('beforeFilter', 'afterFilter'));

		$Controller->components = array('MockStartup');
		$Controller->Components = $this->getMock('ComponentCollection');

		$Controller->expects($this->once())->method('beforeFilter');
		$Controller->Components->expects($this->at(0))->method('trigger')
			->with('initialize', array(&$Controller));

		$Controller->Components->expects($this->at(1))->method('trigger')
			->with('startup', array(&$Controller));

		$Controller->startupProcess();
	}
/**
 * Tests that the shutdown process calls the correct functions
 *
 * @access public
 * @return void
 */
	function testShutdownProcess() {
		$Controller = $this->getMock('Controller', array('beforeFilter', 'afterFilter'));

		$Controller->components = array('MockShutdown');
		$Controller->Components = $this->getMock('ComponentCollection');

		$Controller->expects($this->once())->method('afterFilter');
		$Controller->Components->expects($this->once())->method('trigger')
			->with('shutdown', array(&$Controller));

		$Controller->shutdownProcess();
	}

/**
 * test that BC works for attributes on the request object.
 *
 * @return void
 */
	function testPropertyBackwardsCompatibility() {
		$request = new CakeRequest('posts/index', null);
		$request->addParams(array('controller' => 'posts', 'action' => 'index'));
		$request->data = array('Post' => array('id' => 1));
		$request->here = '/posts/index';
		$request->webroot = '/';

		$Controller = new TestController($request);
		$this->assertEquals($request->data, $Controller->data);
		$this->assertEquals($request->webroot, $Controller->webroot);
		$this->assertEquals($request->here, $Controller->here);
		$this->assertEquals($request->action, $Controller->action);

		$this->assertFalse(empty($Controller->data));
		$this->assertTrue(isset($Controller->data));
		$this->assertTrue(empty($Controller->something));
		$this->assertFalse(isset($Controller->something));

		$this->assertEquals($request, $Controller->params);
		$this->assertEquals($request->params['controller'], $Controller->params['controller']);
	}

/**
 * test that the BC wrapper doesn't interfere with models and components.
 *
 * @return void
 */
	function testPropertyCompatibilityAndModelsComponents() {
		$request = new CakeRequest('controller_posts/index');

		$Controller = new TestController($request);
		$Controller->constructClasses();
		$this->assertType('SecurityComponent', $Controller->Security);
		$this->assertType('ControllerComment', $Controller->ControllerComment);
	}
}<|MERGE_RESOLUTION|>--- conflicted
+++ resolved
@@ -759,10 +759,7 @@
 	function testPaginateFieldsDouble(){
 		$Controller = new Controller($this->getMock('CakeRequest'));
 		$Controller->uses = array('ControllerPost');
-<<<<<<< HEAD
 		$Controller->request = $this->getMock('CakeRequest');
-=======
->>>>>>> 293ef95f
 		$Controller->request->query = array();
 		$Controller->constructClasses();
 
