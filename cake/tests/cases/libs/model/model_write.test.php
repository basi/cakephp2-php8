--- conflicted
+++ resolved
@@ -3575,12 +3575,8 @@
  */
 	function testUpdateWithCalculation() {
 		$this->loadFixtures('DataTest');
-<<<<<<< HEAD
-		$model = new DataTest();
-=======
 		$model =& new DataTest();
 		$model->deleteAll(true);
->>>>>>> a4746c72
 		$result = $model->saveAll(array(
 			array('count' => 5, 'float' => 1.1),
 			array('count' => 3, 'float' => 1.2),
