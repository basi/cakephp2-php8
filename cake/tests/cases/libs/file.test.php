<?php
/**
 * FileTest file
 *
 * PHP versions 4 and 5
 *
 * CakePHP(tm) Tests <http://book.cakephp.org/view/1196/Testing>
 * Copyright 2005-2010, Cake Software Foundation, Inc. (http://cakefoundation.org)
 *
 *  Licensed under The Open Group Test Suite License
 *  Redistributions of files must retain the above copyright notice.
 *
 * @copyright     Copyright 2005-2010, Cake Software Foundation, Inc. (http://cakefoundation.org)
 * @link          http://book.cakephp.org/view/1196/Testing CakePHP(tm) Tests
 * @package       cake
 * @subpackage    cake.tests.cases.libs
 * @since         CakePHP(tm) v 1.2.0.4206
 * @license       http://www.opensource.org/licenses/opengroup.php The Open Group Test Suite License
 */
App::import('Core', 'File');

/**
 * FileTest class
 *
 * @package       cake
 * @subpackage    cake.tests.cases.libs
 */
class FileTest extends CakeTestCase {

/**
 * File property
 *
 * @var mixed null
 * @access public
 */
	public $File = null;

/**
 * testBasic method
 *
 * @access public
 * @return void
 */
	function testBasic() {
		$file = __FILE__;
		$this->File =& new File($file);

		$result = $this->File->pwd();
		$expecting = $file;
		$this->assertEqual($result, $expecting);

		$result = $this->File->name;
		$expecting = basename(__FILE__);
		$this->assertEqual($result, $expecting);

		$result = $this->File->info();
		$expecting = array(
			'dirname' => dirname(__FILE__), 'basename' => basename(__FILE__),
			'extension' => 'php', 'filename' =>'file.test'
		);
		$this->assertEqual($result, $expecting);

		$result = $this->File->ext();
		$expecting = 'php';
		$this->assertEqual($result, $expecting);

		$result = $this->File->name();
		$expecting = 'file.test';
		$this->assertEqual($result, $expecting);

		$result = $this->File->md5();
		$expecting = md5_file($file);
		$this->assertEqual($result, $expecting);

		$result = $this->File->md5(true);
		$expecting = md5_file($file);
		$this->assertEqual($result, $expecting);

		$result = $this->File->size();
		$expecting = filesize($file);
		$this->assertEqual($result, $expecting);

		$result = $this->File->owner();
		$expecting = fileowner($file);
		$this->assertEqual($result, $expecting);

		$result = $this->File->group();
		$expecting = filegroup($file);
		$this->assertEqual($result, $expecting);

		$result = $this->File->Folder();
		$this->assertIsA($result, 'Folder');

		$this->skipIf(DIRECTORY_SEPARATOR === '\\', '%s File permissions tests not supported on Windows');
		$result = $this->File->perms();
		$expecting = '0644';
		$this->assertEqual($result, $expecting);
	}

/**
 * testRead method
 *
 * @access public
 * @return void
 */
	function testRead() {
		$file = __FILE__;
		$this->File =& new File($file);

		$result = $this->File->read();
		$expecting = file_get_contents(__FILE__);
		$this->assertEqual($result, $expecting);
		$this->assertTrue(!is_resource($this->File->handle));

		$this->File->lock = true;
		$result = $this->File->read();
		$expecting = file_get_contents(__FILE__);
		$this->assertEqual($result, trim($expecting));
		$this->File->lock = null;

		$data = $expecting;
		$expecting = substr($data, 0, 3);
		$result = $this->File->read(3);
		$this->assertEqual($result, $expecting);
		$this->assertTrue(is_resource($this->File->handle));

		$expecting = substr($data, 3, 3);
		$result = $this->File->read(3);
		$this->assertEqual($result, $expecting);
	}

/**
 * testOffset method
 *
 * @access public
 * @return void
 */
	function testOffset() {
		$this->File->close();

		$result = $this->File->offset();
		$this->assertFalse($result);

		$this->assertFalse(is_resource($this->File->handle));
		$success = $this->File->offset(0);
		$this->assertTrue($success);
		$this->assertTrue(is_resource($this->File->handle));

		$result = $this->File->offset();
		$expecting = 0;
		$this->assertIdentical($result, $expecting);

		$data = file_get_contents(__FILE__);
		$success = $this->File->offset(5);
		$expecting = substr($data, 5, 3);
		$result = $this->File->read(3);
		$this->assertTrue($success);
		$this->assertEqual($result, $expecting);

		$result = $this->File->offset();
		$expecting = 5+3;
		$this->assertIdentical($result, $expecting);
	}

/**
 * testOpen method
 *
 * @access public
 * @return void
 */
	function testOpen() {
		$this->File->handle = null;

		$r = $this->File->open();
		$this->assertTrue(is_resource($this->File->handle));
		$this->assertTrue($r);

		$handle = $this->File->handle;
		$r = $this->File->open();
		$this->assertTrue($r);
		$this->assertTrue($handle === $this->File->handle);
		$this->assertTrue(is_resource($this->File->handle));

		$r = $this->File->open('r', true);
		$this->assertTrue($r);
		$this->assertFalse($handle === $this->File->handle);
		$this->assertTrue(is_resource($this->File->handle));
	}

/**
 * testClose method
 *
 * @access public
 * @return void
 */
	function testClose() {
		$this->File->handle = null;
		$this->assertFalse(is_resource($this->File->handle));
		$this->assertTrue($this->File->close());
		$this->assertFalse(is_resource($this->File->handle));

		$this->File->handle = fopen(__FILE__, 'r');
		$this->assertTrue(is_resource($this->File->handle));
		$this->assertTrue($this->File->close());
		$this->assertFalse(is_resource($this->File->handle));
	}

/**
 * testCreate method
 *
 * @access public
 * @return void
 */
	function testCreate() {
		$tmpFile = TMP.'tests'.DS.'cakephp.file.test.tmp';
		$File =& new File($tmpFile, true, 0777);
		$this->assertTrue($File->exists());
	}

/**
 * testOpeningNonExistantFileCreatesIt method
 *
 * @access public
 * @return void
 */
	function testOpeningNonExistantFileCreatesIt() {
		$someFile =& new File(TMP . 'some_file.txt', false);
		$this->assertTrue($someFile->open());
		$this->assertEqual($someFile->read(), '');
		$someFile->close();
		$someFile->delete();
	}

/**
 * testPrepare method
 *
 * @access public
 * @return void
 */
	function testPrepare() {
		$string = "some\nvery\ncool\r\nteststring here\n\n\nfor\r\r\n\n\r\n\nhere";
		if (DS == '\\') {
			$expected = "some\r\nvery\r\ncool\r\nteststring here\r\n\r\n\r\n";
			$expected .= "for\r\n\r\n\r\n\r\n\r\nhere";
		} else {
			$expected = "some\nvery\ncool\nteststring here\n\n\nfor\n\n\n\n\nhere";
		}
		$this->assertIdentical(File::prepare($string), $expected);

		$expected = "some\r\nvery\r\ncool\r\nteststring here\r\n\r\n\r\n";
		$expected .= "for\r\n\r\n\r\n\r\n\r\nhere";
		$this->assertIdentical(File::prepare($string, true), $expected);
	}

/**
 * testReadable method
 *
 * @access public
 * @return void
 */
	function testReadable() {
		$someFile =& new File(TMP . 'some_file.txt', false);
		$this->assertTrue($someFile->open());
		$this->assertTrue($someFile->readable());
		$someFile->close();
		$someFile->delete();
	}

/**
 * testWritable method
 *
 * @access public
 * @return void
 */
	function testWritable() {
		$someFile =& new File(TMP . 'some_file.txt', false);
		$this->assertTrue($someFile->open());
		$this->assertTrue($someFile->writable());
		$someFile->close();
		$someFile->delete();
	}

/**
 * testExecutable method
 *
 * @access public
 * @return void
 */
	function testExecutable() {
		$someFile =& new File(TMP . 'some_file.txt', false);
		$this->assertTrue($someFile->open());
		$this->assertFalse($someFile->executable());
		$someFile->close();
		$someFile->delete();
	}

/**
 * testLastAccess method
 *
 * @access public
 * @return void
 */
	function testLastAccess() {
		$someFile =& new File(TMP . 'some_file.txt', false);
		$this->assertFalse($someFile->lastAccess());
		$this->assertTrue($someFile->open());
		$this->assertEqual($someFile->lastAccess(), time());
		$someFile->close();
		$someFile->delete();
	}

/**
 * testLastChange method
 *
 * @access public
 * @return void
 */
	function testLastChange() {
		$someFile =& new File(TMP . 'some_file.txt', false);
		$this->assertFalse($someFile->lastChange());
		$this->assertTrue($someFile->open('r+'));
		$this->assertEqual($someFile->lastChange(), time());
		$someFile->write('something');
		$this->assertEqual($someFile->lastChange(), time());
		$someFile->close();
		$someFile->delete();
	}

/**
 * testWrite method
 *
 * @access public
 * @return void
 */
	function testWrite() {
		if (!$tmpFile = $this->_getTmpFile()) {
			return false;
		};
		if (file_exists($tmpFile)) {
			unlink($tmpFile);
		}

		$TmpFile =& new File($tmpFile);
		$this->assertFalse(file_exists($tmpFile));
		$this->assertFalse(is_resource($TmpFile->handle));

		$testData = array('CakePHP\'s', ' test suite', ' was here ...', '');
		foreach ($testData as $data) {
			$r = $TmpFile->write($data);
			$this->assertTrue($r);
			$this->assertTrue(file_exists($tmpFile));
			$this->assertEqual($data, file_get_contents($tmpFile));
			$this->assertTrue(is_resource($TmpFile->handle));
			$TmpFile->close();

		}
		unlink($tmpFile);
	}

/**
 * testAppend method
 *
 * @access public
 * @return void
 */
	function testAppend() {
		if (!$tmpFile = $this->_getTmpFile()) {
			return false;
		};
		if (file_exists($tmpFile)) {
			unlink($tmpFile);
		}

		$TmpFile =& new File($tmpFile);
		$this->assertFalse(file_exists($tmpFile));

		$fragments = array('CakePHP\'s', ' test suite', ' was here ...', '');
		$data = null;
		foreach ($fragments as $fragment) {
			$r = $TmpFile->append($fragment);
			$this->assertTrue($r);
			$this->assertTrue(file_exists($tmpFile));
			$data = $data.$fragment;
			$this->assertEqual($data, file_get_contents($tmpFile));
			$TmpFile->close();
		}
	}

/**
 * testDelete method
 *
 * @access public
 * @return void
 */
	function testDelete() {
		if (!$tmpFile = $this->_getTmpFile()) {
			return false;
		};

		if (!file_exists($tmpFile)) {
			touch($tmpFile);
		}
		$TmpFile =& new File($tmpFile);
		$this->assertTrue(file_exists($tmpFile));
		$result = $TmpFile->delete();
		$this->assertTrue($result);
		$this->assertFalse(file_exists($tmpFile));

		$TmpFile =& new File('/this/does/not/exist');
		$result = $TmpFile->delete();
		$this->assertFalse($result);
	}

/**
 * testCopy method
 *
 * @access public
 * @return void
 */
	function testCopy() {
		$dest = TMP . 'tests' . DS . 'cakephp.file.test.tmp';
		$file = __FILE__;
		$this->File =& new File($file);
		$result = $this->File->copy($dest);
		$this->assertTrue($result);

		$result = $this->File->copy($dest, true);
		$this->assertTrue($result);

		$result = $this->File->copy($dest, false);
		$this->assertFalse($result);

		$this->File->close();
		unlink($dest);

		$TmpFile =& new File('/this/does/not/exist');
		$result = $TmpFile->copy($dest);
		$this->assertFalse($result);

		$TmpFile->close();
	}

/**
 * getTmpFile method
 *
 * @param bool $paintSkip
 * @access protected
 * @return void
 */
	function _getTmpFile($paintSkip = true) {
		$tmpFile = TMP . 'tests' . DS . 'cakephp.file.test.tmp';
		if (is_writable(dirname($tmpFile)) && (!file_exists($tmpFile) || is_writable($tmpFile))) {
			return $tmpFile;
		};

		if ($paintSkip) {
			$caller = 'test';
			if (function_exists('debug_backtrace')) {
				$trace = debug_backtrace();
				$caller = $trace[1]['function'] . '()';
			}
			$assertLine = new SimpleStackTrace(array(__FUNCTION__));
			$assertLine = $assertLine->traceMethod();
			$shortPath = substr($tmpFile, strlen(ROOT));

			$message = '[FileTest] Skipping %s because "%s" not writeable!';
<<<<<<< HEAD
			$message = sprintf(__($message), $caller, $shortPath).$assertLine;
=======
			$message = sprintf(__($message, true), $caller, $shortPath) . $assertLine;
>>>>>>> 83651091
			$this->_reporter->paintSkip($message);
		}
		return false;
	}
}<|MERGE_RESOLUTION|>--- conflicted
+++ resolved
@@ -464,11 +464,7 @@
 			$shortPath = substr($tmpFile, strlen(ROOT));
 
 			$message = '[FileTest] Skipping %s because "%s" not writeable!';
-<<<<<<< HEAD
 			$message = sprintf(__($message), $caller, $shortPath).$assertLine;
-=======
-			$message = sprintf(__($message, true), $caller, $shortPath) . $assertLine;
->>>>>>> 83651091
 			$this->_reporter->paintSkip($message);
 		}
 		return false;
