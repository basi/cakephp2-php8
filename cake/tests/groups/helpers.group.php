<?php
/* SVN FILE: $Id$ */
/**
<<<<<<< HEAD
 * AllCoreHelpersGroupTest file
=======
 * HelpersGroupTest file
>>>>>>> 8db4fe68
 *
 * Long description for file
 *
 * PHP versions 4 and 5
 *
 * CakePHP(tm) Tests <https://trac.cakephp.org/wiki/Developement/TestSuite>
 * Copyright 2005-2008, Cake Software Foundation, Inc. (http://www.cakefoundation.org)
 *
 *  Licensed under The Open Group Test Suite License
 *  Redistributions of files must retain the above copyright notice.
 *
 * @filesource
 * @copyright     Copyright 2005-2008, Cake Software Foundation, Inc. (http://www.cakefoundation.org)
 * @link          https://trac.cakephp.org/wiki/Developement/TestSuite CakePHP(tm) Tests
 * @package       cake
 * @subpackage    cake.tests.groups
 * @since         CakePHP(tm) v 1.2.0.4206
 * @version       $Revision$
 * @modifiedby    $LastChangedBy$
 * @lastmodified  $Date$
 * @license       http://www.opensource.org/licenses/opengroup.php The Open Group Test Suite License
 */
/**
<<<<<<< HEAD
 * AllCoreHelpersGroupTest class
=======
 * HelpersGroupTest class
>>>>>>> 8db4fe68
 *
 * This test group will run all test in the cases/libs/view/helpers directory.
 *
 * @package       cake
 * @subpackage    cake.tests.groups
 */
class HelpersGroupTest extends GroupTest {
/**
 * label property
 *
 * @var string 'All core helpers'
 * @access public
 */
	var $label = 'All Helpers';
/**
 * HelpersGroupTest method
 *
 * @access public
 * @return void
 */
	function HelpersGroupTest() {
		TestManager::addTestFile($this, CORE_TEST_CASES . DS . 'libs' . DS . 'view' . DS . 'helper');
		TestManager::addTestCasesFromDirectory($this, CORE_TEST_CASES . DS . 'libs' . DS . 'view' . DS . 'helpers');
	}
}
?><|MERGE_RESOLUTION|>--- conflicted
+++ resolved
@@ -1,11 +1,7 @@
 <?php
 /* SVN FILE: $Id$ */
 /**
-<<<<<<< HEAD
- * AllCoreHelpersGroupTest file
-=======
  * HelpersGroupTest file
->>>>>>> 8db4fe68
  *
  * Long description for file
  *
@@ -29,11 +25,7 @@
  * @license       http://www.opensource.org/licenses/opengroup.php The Open Group Test Suite License
  */
 /**
-<<<<<<< HEAD
- * AllCoreHelpersGroupTest class
-=======
  * HelpersGroupTest class
->>>>>>> 8db4fe68
  *
  * This test group will run all test in the cases/libs/view/helpers directory.
  *
