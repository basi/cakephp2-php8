<?php
/**
 * Parses the request URL into controller, action, and parameters.
 *
 * PHP 5
 *
 * CakePHP(tm) : Rapid Development Framework (http://cakephp.org)
 * Copyright 2005-2010, Cake Software Foundation, Inc. (http://cakefoundation.org)
 *
 * Licensed under The MIT License
 * Redistributions of files must retain the above copyright notice.
 *
 * @copyright     Copyright 2005-2010, Cake Software Foundation, Inc. (http://cakefoundation.org)
 * @link          http://cakephp.org CakePHP(tm) Project
 * @package       cake.libs
 * @since         CakePHP(tm) v 0.2.9
 * @license       MIT License (http://www.opensource.org/licenses/mit-license.php)
 */

App::import('Core', 'CakeRequest');
App::import('Core', 'route/CakeRoute');

/**
 * Parses the request URL into controller, action, and parameters.  Uses the connected routes
 * to match the incoming url string to parameters that will allow the request to be dispatched.  Also
 * handles converting parameter lists into url strings, using the connected routes.  Routing allows you to decouple
 * the way the world interacts with your application (urls) and the implementation (controllers and actions).
 *
 * ### Connecting routes
 *
 * Connecting routes is done using Router::connect().  When parsing incoming requests or reverse matching
 * parameters, routes are enumerated in the order they were connected.  You can modify the order of connected
 * routes using Router::promote().  For more information on routes and how to connect them see Router::connect().
 *
 * ### Named parameters
 *
 * Named parameters allow you to embed key:value pairs into path segments.  This allows you create hash
 * structures using urls.  You can define how named parameters work in your application using Router::connectNamed()
 *
 * @package       cake.libs
 */
class Router {

/**
 * Array of routes connected with Router::connect()
 *
 * @var array
 * @access public
 */
	public static $routes = array();

/**
 * List of action prefixes used in connected routes.
 * Includes admin prefix
 *
 * @var array
 * @access private
 */
	protected static $_prefixes = array();

/**
 * Directive for Router to parse out file extensions for mapping to Content-types.
 *
 * @var boolean
 * @access private
 */
	protected static $_parseExtensions = false;

/**
 * List of valid extensions to parse from a URL.  If null, any extension is allowed.
 *
 * @var array
 * @access private
 */
	protected static $_validExtensions = array();

/**
 * 'Constant' regular expression definitions for named route elements
 *
 */
	const ACTION = 'index|show|add|create|edit|update|remove|del|delete|view|item';
	const YEAR = '[12][0-9]{3}';
	const MONTH = '0[1-9]|1[012]';
	const DAY = '0[1-9]|[12][0-9]|3[01]';
	const ID = '[0-9]+';
	const UUID = '[A-Fa-f0-9]{8}-[A-Fa-f0-9]{4}-[A-Fa-f0-9]{4}-[A-Fa-f0-9]{4}-[A-Fa-f0-9]{12}';

	private static $__named = array(
		'Action' => Router::ACTION,
		'Year' => Router::YEAR,
		'Month' => Router::MONTH,
		'Day' => Router::DAY,
		'ID' => Router::ID,
		'UUID' => Router::UUID
	);

/**
 * Stores all information necessary to decide what named arguments are parsed under what conditions.
 *
 * @var string
 * @access public
 */
	public static $named = array(
		'default' => array('page', 'fields', 'order', 'limit', 'recursive', 'sort', 'direction', 'step'),
		'greedy' => true,
		'separator' => ':',
		'rules' => false,
	);

/**
 * The route matching the URL of the current request
 *
 * @var array
 * @access private
 */
	protected static $_currentRoute = array();

/**
 * Default HTTP request method => controller action map.
 *
 * @var array
 * @access private
 */
	protected static $_resourceMap = array(
		array('action' => 'index',	'method' => 'GET',		'id' => false),
		array('action' => 'view',	'method' => 'GET',		'id' => true),
		array('action' => 'add',	'method' => 'POST',		'id' => false),
		array('action' => 'edit',	'method' => 'PUT', 		'id' => true),
		array('action' => 'delete',	'method' => 'DELETE',	'id' => true),
		array('action' => 'edit',	'method' => 'POST', 	'id' => true)
	);

/**
 * List of resource-mapped controllers
 *
 * @var array
 */
	protected static $_resourceMapped = array();

/**
 * Maintains the request object stack for the current request.
 * This will contain more than one request object when requestAction is used.
 *
 * @var array
 */
	protected static $_requests = array();

/**
 * Keeps Router state to determine if default routes have already been connected
 *
 * @var boolean
 * @access private
 */
	protected static $_defaultsMapped = false;

/**
 * Keeps track of whether the connection of default routes is enabled or disabled.
 *
 * @var boolean
 */
	protected static $_connectDefaults = true;

/**
 * Initial state is popualated the first time reload() is called which is at the bottom
 * of this file.  This is a cheat as get_class_vars() returns the value of static vars even if they
 * have changed.
 *
 * @var array
 */
	protected static $_initialState = array();

/**
 * Sets the Routing prefixes.
 *
 * @return void
 * @access private
 */
	protected static function _setPrefixes() {
		$routing = Configure::read('Routing');
		if (!empty($routing['prefixes'])) {
			self::$_prefixes = array_merge(self::$_prefixes, (array)$routing['prefixes']);
		}
	}

/**
 * Gets the named route elements for use in app/config/routes.php
 *
 * @return array Named route elements
 * @see Router::$__named
 */
	public static function getNamedExpressions() {
		return self::$__named;
	}

/**
 * Connects a new Route in the router.
 *
 * Routes are a way of connecting request urls to objects in your application.  At their core routes
 * are a set or regular expressions that are used to match requests to destinations.
 *
 * Examples:
 *
 * `Router::connect('/:controller/:action/*');`
 *
 * The first parameter will be used as a controller name while the second is used as the action name.
 * the '/*' syntax makes this route greedy in that it will match requests like `/posts/index` as well as requests
 * like `/posts/edit/1/foo/bar`.
 *
 * `Router::connect('/home-page', array('controller' => 'pages', 'action' => 'display', 'home'));`
 *
 * The above shows the use of route parameter defaults. And providing routing parameters for a static route.
 *
 * {{{
 * Router::connect(
 *   '/:lang/:controller/:action/:id',
 *   array(),
 *   array('id' => '[0-9]+', 'lang' => '[a-z]{3}')
 * );
 * }}}
 *
 * Shows connecting a route with custom route parameters as well as providing patterns for those parameters.
 * Patterns for routing parameters do not need capturing groups, as one will be added for each route params.
 *
 * $options offers two 'special' keys. `pass` and `persist` have special meaning in the $options array.
 *
 * `pass` is used to define which of the routed parameters should be shifted into the pass array.  Adding a
 * parameter to pass will remove it from the regular route array. Ex. `'pass' => array('slug')`
 *
 * `persist` is used to define which route parameters should be automatically included when generating
 * new urls. You can override peristent parameters by redifining them in a url or remove them by
 * setting the parameter to `false`.  Ex. `'persist' => array('lang')`
 *
 * @param string $route A string describing the template of the route
 * @param array $defaults An array describing the default route parameters. These parameters will be used by default
 *   and can supply routing parameters that are not dynamic. See above.
 * @param array $options An array matching the named elements in the route to regular expressions which that
 *   element should match.  Also contains additional parameters such as which routed parameters should be
 *   shifted into the passed arguments. As well as supplying patterns for routing parameters.
 * @see routes
 * @return array Array of routes
 * @throws RouterException
 */
	public static function connect($route, $defaults = array(), $options = array()) {
		foreach (self::$_prefixes as $prefix) {
			if (isset($defaults[$prefix])) {
				$defaults['prefix'] = $prefix;
				break;
			}
		}
		if (isset($defaults['prefix'])) {
			self::$_prefixes[] = $defaults['prefix'];
			self::$_prefixes = array_keys(array_flip(self::$_prefixes));
		}
		$defaults += array('plugin' => null);
		if (empty($options['action'])) {
			$defaults += array('action' => 'index'); 
		}
		$routeClass = 'CakeRoute';
		if (isset($options['routeClass'])) {
			$routeClass = $options['routeClass'];
			if (!is_subclass_of($routeClass, 'CakeRoute')) {
				throw new RouterException(__('Route classes must extend CakeRoute'));
			}
			unset($options['routeClass']);
			if ($routeClass == 'RedirectRoute' && isset($defaults['redirect'])) {
				$defaults = $defaults['redirect'];
			}
		}
		self::$routes[] = new $routeClass($route, $defaults, $options);
		return self::$routes;
	}

/**
 * Connects a new redirection Route in the router.
 *
 * Redirection routes are different from normal routes as they perform an actual
 * header redirection if a match is found. The redirection can occur within your
 * application or redirect to an outside location.
 *
 * Examples:
 *
 * `Router::redirect('/home/*', array('controller' => 'posts', 'action' => 'view', array('persist' => true));`
 *
 * Redirects /home/* to /posts/view and passes the parameters to /posts/view.  Using an array as the 
 * redirect destination allows you to use other routes to define where a url string should be redirected ot.
 *
 * `Router::redirect('/posts/*', 'http://google.com', array('status' => 302));`
 *
 * Redirects /posts/* to http://google.com with a HTTP status of 302
 *
 * ### Options:
 *
 * - `status` Sets the HTTP status (default 301)
 * - `persist` Passes the params to the redirected route, if it can.  This is useful with greedy routes,
 *   routes that end in `*` are greedy.  As you can remap urls and not loose any passed/named args.
 *
 * @param string $route A string describing the template of the route
 * @param array $url A url to redirect to. Can be a string or a Cake array-based url
 * @param array $options An array matching the named elements in the route to regular expressions which that
 *   element should match.  Also contains additional parameters such as which routed parameters should be
 *   shifted into the passed arguments. As well as supplying patterns for routing parameters.
 * @see routes
 * @return array Array of routes
 */
	public static function redirect($route, $url, $options = array()) {
		App::import('Core', 'route/RedirectRoute');
		$options['routeClass'] = 'RedirectRoute';
		if (is_string($url)) {
			$url = array('redirect' => $url);
		}
		return self::connect($route, $url, $options);
	}

/**
 * Specifies what named parameters CakePHP should be parsing out of incoming urls. By default
 * CakePHP will parse every named parameter out of incoming URLs.  However, if you want to take more
 * control over how named parameters are parsed you can use one of the following setups:
 *
 * Do not parse any named parameters:
 *
 * {{{ Router::connectNamed(false); }}}
 *
 * Parse only default parameters used for CakePHP's pagination:
 *
 * {{{ Router::connectNamed(false, array('default' => true)); }}}
 *
 * Parse only the page parameter if its value is a number:
 *
 * {{{ Router::connectNamed(array('page' => '[\d]+'), array('default' => false, 'greedy' => false)); }}}
 *
 * Parse only the page parameter no matter what.
 *
 * {{{ Router::connectNamed(array('page'), array('default' => false, 'greedy' => false)); }}}
 *
 * Parse only the page parameter if the current action is 'index'.
 *
 * {{{
 * Router::connectNamed(
 *    array('page' => array('action' => 'index')),
 *    array('default' => false, 'greedy' => false)
 * );
 * }}}
 *
 * Parse only the page parameter if the current action is 'index' and the controller is 'pages'.
 *
 * {{{
 * Router::connectNamed(
 *    array('page' => array('action' => 'index', 'controller' => 'pages')),
 *    array('default' => false, 'greedy' => false)
 * ); 
 * }}}
 *
 * ### Options
 *
 * - `greedy` Setting this to true will make Router parse all named params.  Setting it to false will 
 *    parse only the connected named params.
 * - `default` Set this to true to merge in the default set of named parameters.
 * - `reset` Set to true to clear existing rules and start fresh.
 * - `separator` Change the string used to separate the key & value in a named parameter.  Defaults to `:`
 *
 * @param array $named A list of named parameters. Key value pairs are accepted where values are 
 *    either regex strings to match, or arrays as seen above.
 * @param array $options Allows to control all settings: separator, greedy, reset, default
 * @return array
 */
	public static function connectNamed($named, $options = array()) {
<<<<<<< HEAD
		if (isset($options['separator'])) {
			self::$named['separator'] = $options['separator'];
			unset($options['separator']);
=======
		if (isset($options['argSeparator'])) {
			self::$named['separator'] = $options['argSeparator'];
			unset($options['argSeparator']);
>>>>>>> 4009b6b2
		}

		if ($named === true || $named === false) {
			$options = array_merge(array('default' => $named, 'reset' => true, 'greedy' => $named), $options);
			$named = array();
		} else {
			$options = array_merge(array('default' => false, 'reset' => false, 'greedy' => true), $options);
		}

		if ($options['reset'] == true || self::$named['rules'] === false) {
			self::$named['rules'] = array();
		}

		if ($options['default']) {
			$named = array_merge($named, self::$named['default']);
		}

		foreach ($named as $key => $val) {
			if (is_numeric($key)) {
				self::$named['rules'][$val] = true;
			} else {
				self::$named['rules'][$key] = $val;
			}
		}
		self::$named['greedy'] = $options['greedy'];
		return self::$named;
	}

/**
 * Tell router to connect or not connect the default routes.
 *
 * If default routes are disabled all automatic route generation will be disabled
 * and you will need to manually configure all the routes you want.
 *
 * @param boolean $connect Set to true or false depending on whether you want or don't want default routes.
 * @return void
 */
	public static function defaults($connect = true) {
		self::$_connectDefaults = $connect;
	}

/**
 * Creates REST resource routes for the given controller(s)
 *
 * ### Options:
 *
 * - 'id' - The regular expression fragment to use when matching IDs.  By default, matches
 *    integer values and UUIDs.
 * - 'prefix' - URL prefix to use for the generated routes.  Defaults to '/'.
 *
 * @param mixed $controller A controller name or array of controller names (i.e. "Posts" or "ListItems")
 * @param array $options Options to use when generating REST routes
 * @return array Array of mapped resources
 */
	public static function mapResources($controller, $options = array()) {
		$options = array_merge(array('prefix' => '/', 'id' => self::$__named['ID'] . '|' . self::$__named['UUID']), $options);
		$prefix = $options['prefix'];

		foreach ((array)$controller as $ctlName) {
			$urlName = Inflector::underscore($ctlName);

			foreach (self::$_resourceMap as $params) {
				extract($params);
				$url = $prefix . $urlName . (($id) ? '/:id' : '');

				Router::connect($url,
					array('controller' => $urlName, 'action' => $action, '[method]' => $params['method']),
					array('id' => $options['id'], 'pass' => array('id'))
				);
			}
			self::$_resourceMapped[] = $urlName;
		}
		return self::$_resourceMapped;
	}

/**
 * Returns the list of prefixes used in connected routes
 *
 * @return array A list of prefixes used in connected routes
 */
	public static function prefixes() {
		return self::$_prefixes;
	}

/**
 * Parses given URL string.  Returns 'routing' parametets for that url.
 *
 * @param string $url URL to be parsed
 * @return array Parsed elements from URL
 */
	public static function parse($url) {
		if (!self::$_defaultsMapped && self::$_connectDefaults) {
			self::__connectDefaultRoutes();
		}
		$out = array(
			'pass' => array(),
			'named' => array()
		);

		$r = $ext = null;

		if ($url && strpos($url, '/') !== 0) {
			$url = '/' . $url;
		}
		if (strpos($url, '?') !== false) {
			$url = substr($url, 0, strpos($url, '?'));
		}

		extract(self::__parseExtension($url));

		for ($i = 0, $len = count(self::$routes); $i < $len; $i++) {
			$route =& self::$routes[$i];

			if (($r = $route->parse($url)) !== false) {
				self::$_currentRoute[] =& $route;

				$params = $route->options;
				$argOptions = array();

				if (array_key_exists('named', $params)) {
					$argOptions['named'] = $params['named'];
					unset($params['named']);
				}
				if (array_key_exists('greedy', $params)) {
					$argOptions['greedy'] = $params['greedy'];
					unset($params['greedy']);
				}
				$out = $r;

				if (isset($out['_args_'])) {
					$argOptions['context'] = array('action' => $out['action'], 'controller' => $out['controller']);
					$parsedArgs = self::getArgs($out['_args_'], $argOptions);
					$out['pass'] = array_merge($out['pass'], $parsedArgs['pass']);
					$out['named'] = $parsedArgs['named'];
					unset($out['_args_']);
				}

				if (isset($params['pass'])) {
					$j = count($params['pass']);
					while($j--) {
						if (isset($out[$params['pass'][$j]])) {
							array_unshift($out['pass'], $out[$params['pass'][$j]]);
						}
					}
				}
				break;
			}
		}

		if (!empty($ext) && !isset($out['url']['ext'])) {
			$out['url']['ext'] = $ext;
		}
		return $out;
	}

/**
 * Parses a file extension out of a URL, if Router::parseExtensions() is enabled.
 *
 * @param string $url
 * @return array Returns an array containing the altered URL and the parsed extension.
 * @access private
 */
	private static function __parseExtension($url) {
		$ext = null;

		if (self::$_parseExtensions) {
			if (preg_match('/\.[0-9a-zA-Z]*$/', $url, $match) === 1) {
				$match = substr($match[0], 1);
				if (empty(self::$_validExtensions)) {
					$url = substr($url, 0, strpos($url, '.' . $match));
					$ext = $match;
				} else {
					foreach (self::$_validExtensions as $name) {
						if (strcasecmp($name, $match) === 0) {
							$url = substr($url, 0, strpos($url, '.' . $name));
							$ext = $match;
							break;
						}
					}
				}
			}
			if (empty($ext)) {
				$ext = 'html';
			}
		}
		return compact('ext', 'url');
	}

/**
 * Connects the default, built-in routes, including prefix and plugin routes. The following routes are created
 * in the order below:
 *
 * For each of the Routing.prefixes the following routes are created. Routes containing `:plugin` are only
 * created when your application has one or more plugins.
 *
 * - `/:prefix/:plugin` a plugin shortcut route.
 * - `/:prefix/:plugin/:action/*` a plugin shortcut route.
 * - `/:prefix/:plugin/:controller`
 * - `/:prefix/:plugin/:controller/:action/*`
 * - `/:prefix/:controller`
 * - `/:prefix/:controller/:action/*`
 *
 * If plugins are found in your application the following routes are created:
 *
 * - `/:plugin` a plugin shortcut route.
 * - `/:plugin/:action/*` a plugin shortcut route.
 * - `/:plugin/:controller`
 * - `/:plugin/:controller/:action/*`
 *
 * And lastly the following catch-all routes are connected.
 *
 * - `/:controller'
 * - `/:controller/:action/*'
 *
 * You can disable the connection of default routes with Router::defaults().
 *
 * @return void
 * @access private
 */
	private static function __connectDefaultRoutes() {
		if ($plugins = App::objects('plugin')) {
			App::import('Core', 'route/PluginShortRoute');
			foreach ($plugins as $key => $value) {
				$plugins[$key] = Inflector::underscore($value);
			}
			$pluginPattern = implode('|', $plugins);
			$match = array('plugin' => $pluginPattern);
			$shortParams = array('routeClass' => 'PluginShortRoute', 'plugin' => $pluginPattern);

			foreach (self::$_prefixes as $prefix) {
				$params = array('prefix' => $prefix, $prefix => true);
				$indexParams = $params + array('action' => 'index');
				self::connect("/{$prefix}/:plugin", $indexParams, $shortParams);
				self::connect("/{$prefix}/:plugin/:controller", $indexParams, $match);
				self::connect("/{$prefix}/:plugin/:controller/:action/*", $params, $match);
			}
			self::connect('/:plugin', array('action' => 'index'), $shortParams);
			self::connect('/:plugin/:controller', array('action' => 'index'), $match);
			self::connect('/:plugin/:controller/:action/*', array(), $match);
		}

		foreach (self::$_prefixes as $prefix) {
			$params = array('prefix' => $prefix, $prefix => true);
			$indexParams = $params + array('action' => 'index');
			self::connect("/{$prefix}/:controller", $indexParams);
			self::connect("/{$prefix}/:controller/:action/*", $params);
		}
		self::connect('/:controller', array('action' => 'index'));
		self::connect('/:controller/:action/*');

		if (self::$named['rules'] === false) {
			self::connectNamed(true);
		}
		self::$_defaultsMapped = true;
	}

/**
 * Takes parameter and path information back from the Dispatcher, sets these
 * parameters as the current request parameters that are merged with url arrays 
 * created later in the request.
 *
 * Will accept either a CakeRequest object or an array of arrays. Support for
 * accepting arrays may be removed in the future.
 *
 * @param mixed $params Parameters and path information or a CakeRequest object.
 * @return void
 */
	public static function setRequestInfo($request) {
		if ($request instanceof CakeRequest) {
			self::$_requests[] = $request;
		} else {
			$requestObj = new CakeRequest();
			$request += array(array(), array());
			$request[0] += array('controller' => false, 'action' => false, 'plugin' => null);
			$requestObj->addParams($request[0])->addPaths($request[1]);
			self::$_requests[] = $requestObj;
		}
	}

/**
 * Get the either the current request object, or the first one.
 *
 * @param boolean $current Whether you want the request from the top of the stack or the first one.
 * @return CakeRequest or null.
 */
	public static function getRequest($current = false) {
		if ($current) {
			return self::$_requests[count(self::$_requests) - 1];
		}
		return isset(self::$_requests[0]) ? self::$_requests[0] : null;
	}

/**
 * Gets parameter information
 *
 * @param boolean $current Get current request parameter, useful when using requestAction
 * @return array Parameter information
 */
	public static function getParams($current = false) {
		if ($current) {
			return self::$_requests[count(self::$_requests) - 1]->params;
		}
		if (isset(self::$_requests[0])) {
			return self::$_requests[0]->params;
		}
		return array();
	}

/**
 * Gets URL parameter by name
 *
 * @param string $name Parameter name
 * @param boolean $current Current parameter, useful when using requestAction
 * @return string Parameter value
 */
	public static function getParam($name = 'controller', $current = false) {
		$params = Router::getParams($current);
		if (isset($params[$name])) {
			return $params[$name];
		}
		return null;
	}

/**
 * Gets path information
 *
 * @param boolean $current Current parameter, useful when using requestAction
 * @return array
 */
	public static function getPaths($current = false) {
		if ($current) {
			return self::$_requests[count(self::$_requests) - 1];
		}
		if (!isset(self::$_requests[0])) {
			return array('base' => null);
		}
		return array('base' => self::$_requests[0]->base);
	}

/**
 * Reloads default Router settings.  Resets all class variables and 
 * removes all connected routes.
 *
 * @return void
 */
	public static function reload() {
		if (empty(self::$_initialState)) {
			self::$_initialState = get_class_vars('Router');
			self::_setPrefixes();
			return;
		}
		foreach (self::$_initialState as $key => $val) {
			if ($key != '_initialState') {
				self::${$key} = $val;
			}
		}
		self::_setPrefixes();
	}

/**
 * Promote a route (by default, the last one added) to the beginning of the list
 *
 * @param $which A zero-based array index representing the route to move. For example,
 *    if 3 routes have been added, the last route would be 2.
 * @return boolean Retuns false if no route exists at the position specified by $which.
 */
	public static function promote($which = null) {
		if ($which === null) {
			$which = count(self::$routes) - 1;
		}
		if (!isset(self::$routes[$which])) {
			return false;
		}
		$route =& self::$routes[$which];
		unset(self::$routes[$which]);
		array_unshift(self::$routes, $route);
		return true;
	}

/**
 * Finds URL for specified action.
 *
 * Returns an URL pointing to a combination of controller and action. Param
 * $url can be:
 *
 * - Empty - the method will find address to actuall controller/action.
 * - '/' - the method will find base URL of application.
 * - A combination of controller/action - the method will find url for it.
 *
 * There are a few 'special' parameters that can change the final URL string that is generated
 * 
 * - `base` - Set to false to remove the base path from the generated url. If your application
 *   is not in the root directory, this can be used to generate urls that are 'cake relative'.
 *   cake relative urls are required when using requestAction.
 * - `?` - Takes an array of query string parameters
 * - `#` - Allows you to set url hash fragments.
 * - `full_base` - If true the `FULL_BASE_URL` constant will be prepended to generated urls.
 *
 * @param mixed $url Cake-relative URL, like "/products/edit/92" or "/presidents/elect/4"
 *   or an array specifying any of the following: 'controller', 'action',
 *   and/or 'plugin', in addition to named arguments (keyed array elements),
 *   and standard URL arguments (indexed array elements)
 * @param mixed $full If (bool) true, the full base URL will be prepended to the result.
 *   If an array accepts the following keys
 *    - escape - used when making urls embedded in html escapes query string '&'
 *    - full - if true the full base URL will be prepended.
 * @return string Full translated URL with base path.
 */
	public static function url($url = null, $full = false) {
		$defaults = $params = array('plugin' => null, 'controller' => null, 'action' => 'index');

		if (is_bool($full)) {
			$escape = false;
		} else {
			extract($full + array('escape' => false, 'full' => false));
		}

		$path = array('base' => null);
		if (!empty(self::$_requests)) {
			$currentRequest = self::$_requests[count(self::$_requests) - 1];
			if (!empty($currentRequest->params['requested'])) {
				$request = self::$_requests[0];
			} else {
				$request = $currentRequest;
			}
			$params = $request->params;
			$path = array('base' => $request->base, 'here' => $request->here);
		}

		$base = $path['base'];
		$extension = $output = $mapped = $q = $frag = null;
		
		if (empty($url)) {
			$output = isset($path['here']) ? $path['here'] : '/';
			if ($full && defined('FULL_BASE_URL')) {
				$output = FULL_BASE_URL . $output;
			}
			return $output;
		} elseif (is_array($url)) {
			if (isset($url['base']) && $url['base'] === false) {
				$base = null;
				unset($url['base']);
			}
			if (isset($url['full_base']) && $url['full_base'] === true) {
				$full = true;
				unset($url['full_base']);
			}
			if (isset($url['?'])) {
				$q = $url['?'];
				unset($url['?']);
			}
			if (isset($url['#'])) {
				$frag = '#' . urlencode($url['#']);
				unset($url['#']);
			}
			if (isset($url['ext'])) {
				$extension = '.' . $url['ext'];
				unset($url['ext']);
			}
			if (empty($url['action'])) {
				if (empty($url['controller']) || $params['controller'] === $url['controller']) {
					$url['action'] = $params['action'];
				} else {
					$url['action'] = 'index';
				}
			}

			$prefixExists = (array_intersect_key($url, array_flip(self::$_prefixes)));
			foreach (self::$_prefixes as $prefix) {
				if (!empty($params[$prefix]) && !$prefixExists) {
					$url[$prefix] = true;
				} elseif (isset($url[$prefix]) && !$url[$prefix]) {
					unset($url[$prefix]);
				}
				if (isset($url[$prefix]) && strpos($url['action'], $prefix) === 0) {
					$url['action'] = substr($url['action'], strlen($prefix) + 1);
				}
			}

			$url += array('controller' => $params['controller'], 'plugin' => $params['plugin']);

			$match = false;

			for ($i = 0, $len = count(self::$routes); $i < $len; $i++) {
				$originalUrl = $url;

				if (isset(self::$routes[$i]->options['persist'], $params)) {
					$url = self::$routes[$i]->persistParams($url, $params);
				}

				if ($match = self::$routes[$i]->match($url)) {
					$output = trim($match, '/');
					break;
				}
				$url = $originalUrl;
			}
			if ($match === false) {
				$output = self::_handleNoRoute($url);
			}
		} else {
			if (
				(strpos($url, '://') || 
				(strpos($url, 'javascript:') === 0) || 
				(strpos($url, 'mailto:') === 0)) ||
				(!strncmp($url, '#', 1))
			) {
				return $url;
			}
			if (substr($url, 0, 1) === '/') {
				$output = substr($url, 1);
			} else {
				foreach (self::$_prefixes as $prefix) {
					if (isset($params[$prefix])) {
						$output .= $prefix . '/';
						break;
					}
				}
				if (!empty($params['plugin']) && $params['plugin'] !== $params['controller']) {
					$output .= Inflector::underscore($params['plugin']) . '/';
				}
				$output .= Inflector::underscore($params['controller']) . '/' . $url;
			}
		}
		$protocol = preg_match('#^[a-z][a-z0-9+-.]*\://#i', $output);
		if ($protocol === 0) {
			$output = str_replace('//', '/', $base . '/' . $output);

			if ($full && defined('FULL_BASE_URL')) {
				$output = FULL_BASE_URL . $output;
			}
			if (!empty($extension)) {
				$output = rtrim($output, '/');
			}
		}
		return $output . $extension . self::queryString($q, array(), $escape) . $frag;
	}

/**
 * A special fallback method that handles url arrays that cannot match
 * any defined routes.
 *
 * @param array $url A url that didn't match any routes
 * @return string A generated url for the array
 * @see Router::url()
 */
	protected static function _handleNoRoute($url) {
		$named = $args = $query = array();
		$skip = array_merge(
			array('bare', 'action', 'controller', 'plugin', 'prefix'),
			self::$_prefixes
		);

		$keys = array_values(array_diff(array_keys($url), $skip));
		$count = count($keys);

		// Remove this once parsed URL parameters can be inserted into 'pass'
		for ($i = 0; $i < $count; $i++) {
			$key = $keys[$i];
			if (is_numeric($keys[$i])) {
				$args[] = $url[$key];
			} else {
				$named[$key] = $url[$key];
			}
		}

		list($args, $named) = array(Set::filter($args, true), Set::filter($named, true));
		foreach (self::$_prefixes as $prefix) {
			if (!empty($url[$prefix])) {
				$url['action'] = str_replace($prefix . '_', '', $url['action']);
				break;
			}
		}

		if (empty($named) && empty($args) && empty($query) && (!isset($url['action']) || $url['action'] === 'index')) {
			$url['action'] = null;
		}

		$urlOut = array_filter(array($url['controller'], $url['action']));

		if (isset($url['plugin'])) {
			array_unshift($urlOut, $url['plugin']);
		}

		foreach (self::$_prefixes as $prefix) {
			if (isset($url[$prefix])) {
				array_unshift($urlOut, $prefix);
				break;
			}
		}
		$output = implode('/', $urlOut);

		if (!empty($args)) {
			$output .= '/' . implode('/', $args);
		}

		if (!empty($named)) {
			foreach ($named as $name => $value) {
				if (is_array($value)) {
					$flattend = Set::flatten($value, '][');
					foreach ($flattend as $namedKey => $namedValue) {
						$output .= '/' . $name . "[$namedKey]" . self::$named['separator'] . $namedValue;
					}
				} else {
					$output .= '/' . $name . self::$named['separator'] . $value;
				}
			}
		}
		if (!empty($query)) {
			$output .= Router::queryString($query);
		}
		return $output;
	}

/**
 * Takes an array of URL parameters and separates the ones that can be used as named arguments
 *
 * @param array $params Associative array of URL parameters.
 * @param string $controller Name of controller being routed.  Used in scoping.
 * @param string $action Name of action being routed.  Used in scoping.
 * @return array
 */
	public static function getNamedElements($params, $controller = null, $action = null) {
		$named = array();

		foreach ($params as $param => $val) {
			if (isset(self::$named['rules'][$param])) {
				$rule = self::$named['rules'][$param];
				if (Router::matchNamed($param, $val, $rule, compact('controller', 'action'))) {
					$named[substr($param, 1)] = $val;
					unset($params[$param]);
				}
			}
		}
		return array($named, $params);
	}

/**
 * Return true if a given named $param's $val matches a given $rule depending on $context. Currently implemented
 * rule types are controller, action and match that can be combined with each other.
 *
 * @param string $param The name of the named parameter
 * @param string $val The value of the named parameter
 * @param array $rule The rule(s) to apply, can also be a match string
 * @param string $context An array with additional context information (controller / action)
 * @return boolean
 */
	public static function matchNamed($param, $val, $rule, $context = array()) {
		if ($rule === true || $rule === false) {
			return $rule;
		}
		if (is_string($rule)) {
			$rule = array('match' => $rule);
		}
		if (!is_array($rule)) {
			return false;
		}

		$controllerMatches = !isset($rule['controller'], $context['controller']) || in_array($context['controller'], (array)$rule['controller']);
		if (!$controllerMatches) {
			return false;
		}
		$actionMatches = !isset($rule['action'], $context['action']) || in_array($context['action'], (array)$rule['action']);
		if (!$actionMatches) {
			return false;
		}
		return (!isset($rule['match']) || preg_match('/' . $rule['match'] . '/', $val));
	}

/**
 * Generates a well-formed querystring from $q
 *
 * @param mixed $q Query string Either a string of already compiled query string arguments or
 *    an array of arguments to convert into a query string.
 * @param array $extra Extra querystring parameters.
 * @param bool $escape Whether or not to use escaped &
 * @return array
 */
	public static function queryString($q, $extra = array(), $escape = false) {
		if (empty($q) && empty($extra)) {
			return null;
		}
		$join = '&';
		if ($escape === true) {
			$join = '&amp;';
		}
		$out = '';

		if (is_array($q)) {
			$q = array_merge($extra, $q);
		} else {
			$out = $q;
			$q = $extra;
		}
		$out .= http_build_query($q, null, $join);
		if (isset($out[0]) && $out[0] != '?') {
			$out = '?' . $out;
		}
		return $out;
	}

/**
 * Reverses a parsed parameter array into a string. Works similarily to Router::url(), but
 * Since parsed URL's contain additional 'pass' and 'named' as well as 'url.url' keys.
 * Those keys need to be specially handled in order to reverse a params array into a string url.
 *
 * This will strip out 'autoRender', 'bare', 'requested', and 'return' param names as those
 * are used for CakePHP internals and should not normally be part of an output url.
 *
 * @param mixed $param The params array or CakeRequest object that needs to be reversed.
 * @return string The string that is the reversed result of the array
 */
	public static function reverse($params) {
		if ($params instanceof CakeRequest) {
			$params = $params->params;
		}
		$pass = $params['pass'];
		$named = $params['named'];
		$url = $params['url'];
		unset(
			$params['pass'], $params['named'], $params['paging'], $params['models'], $params['url'], $url['url'],
			$params['autoRender'], $params['bare'], $params['requested'], $params['return']
		);
		$params = array_merge($params, $pass, $named);
		if (!empty($url)) {
			$params['?'] = $url;
		}
		return Router::url($params);
	}

/**
 * Normalizes a URL for purposes of comparison.  Will strip the base path off
 * and replace any double /'s.  It will not unify the casing and underscoring
 * of the input value.
 *
 * @param mixed $url URL to normalize Either an array or a string url.
 * @return string Normalized URL
 */
	public static function normalize($url = '/') {
		if (is_array($url)) {
			$url = Router::url($url);
		} elseif (preg_match('/^[a-z\-]+:\/\//', $url)) {
			return $url;
		}
		$request = Router::getRequest();

		if (!empty($request->base) && stristr($url, $request->base)) {
			$url = preg_replace('/^' . preg_quote($request->base, '/') . '/', '', $url, 1);
		}
		$url = '/' . $url;

		while (strpos($url, '//') !== false) {
			$url = str_replace('//', '/', $url);
		}
		$url = preg_replace('/(?:(\/$))/', '', $url);

		if (empty($url)) {
			return '/';
		}
		return $url;
	}

/**
 * Returns the route matching the current request URL.
 *
 * @return CakeRoute Matching route object.
 */
	public static function &requestRoute() {
		return self::$_currentRoute[0];
	}

/**
 * Returns the route matching the current request (useful for requestAction traces)
 *
 * @return CakeRoute Matching route object.
 */
	public static function &currentRoute() {
		return self::$_currentRoute[count(self::$_currentRoute) - 1];
	}

/**
 * Removes the plugin name from the base URL.
 *
 * @param string $base Base URL
 * @param string $plugin Plugin name
 * @return base url with plugin name removed if present
 */
	public static function stripPlugin($base, $plugin = null) {
		if ($plugin != null) {
			$base = preg_replace('/(?:' . $plugin . ')/', '', $base);
			$base = str_replace('//', '', $base);
			$pos1 = strrpos($base, '/');
			$char = strlen($base) - 1;

			if ($pos1 === $char) {
				$base = substr($base, 0, $char);
			}
		}
		return $base;
	}

/**
 * Instructs the router to parse out file extensions from the URL. For example,
 * http://example.com/posts.rss would yield an file extension of "rss".
 * The file extension itself is made available in the controller as
 * $this->params['url']['ext'], and is used by the RequestHandler component to
 * automatically switch to alternate layouts and templates, and load helpers
 * corresponding to the given content, i.e. RssHelper.
 *
 * A list of valid extension can be passed to this method, i.e. Router::parseExtensions('rss', 'xml');
 * If no parameters are given, anything after the first . (dot) after the last / in the URL will be
 * parsed, excluding querystring parameters (i.e. ?q=...).
 *
 * @return void
 */
	public static function parseExtensions() {
		self::$_parseExtensions = true;
		if (func_num_args() > 0) {
			self::$_validExtensions = func_get_args();
		}
	}

/**
 * Get the list of extensions that can be parsed by Router.  To add more
 * extensions use Router::parseExtensions()
 *
 * @return array Array of extensions Router is configured to parse.
 */
	public static function extensions() {
		return self::$_validExtensions;
	}

/**
 * Takes an passed params and converts it to args
 *
 * @param array $params
 * @return array Array containing passed and named parameters
 */
	public static function getArgs($args, $options = array()) {
		$pass = $named = array();
		$args = explode('/', $args);

		$greedy = isset($options['greedy']) ? $options['greedy'] : self::$named['greedy'];
		$context = array();
		if (isset($options['context'])) {
			$context = $options['context'];
		}
		$rules = self::$named['rules'];
		if (isset($options['named'])) {
			$greedy = isset($options['greedy']) && $options['greedy'] === true;
			foreach ((array)$options['named'] as $key => $val) {
				if (is_numeric($key)) {
					$rules[$val] = true;
					continue;
				}
				$rules[$key] = $val;
			}
		}

		foreach ($args as $param) {
			if (empty($param) && $param !== '0' && $param !== 0) {
				continue;
			}

			$separatorIsPresent = strpos($param, self::$named['separator']) !== false;
			if ((!isset($options['named']) || !empty($options['named'])) && $separatorIsPresent) {
				list($key, $val) = explode(self::$named['separator'], $param, 2);
				$hasRule = isset($rules[$key]);
				$passIt = (!$hasRule && !$greedy) || ($hasRule && !self::matchNamed($key, $val, $rules[$key], $context));
				if ($passIt) {
					$pass[] = $param;
				} else {
					if (preg_match_all('/\[([A-Za-z0-9_-]+)?\]/', $key, $matches, PREG_SET_ORDER)) {
						$matches = array_reverse($matches);
						$parts = explode('[', $key);
						$key = array_shift($parts);
						$arr = $val;
						foreach ($matches as $match) {
							if (empty($match[1])) {
								$arr = array($arr);
							} else {
								$arr = array(
									$match[1] => $arr
								);
							}
						}
						$val = $arr;
					}
					$named = array_merge_recursive($named, array($key => $val));
				}
			} else {
				$pass[] = $param;
			}
		}
		return compact('pass', 'named');
	}
}
//Save the initial state
Router::reload();<|MERGE_RESOLUTION|>--- conflicted
+++ resolved
@@ -364,15 +364,9 @@
  * @return array
  */
 	public static function connectNamed($named, $options = array()) {
-<<<<<<< HEAD
 		if (isset($options['separator'])) {
 			self::$named['separator'] = $options['separator'];
 			unset($options['separator']);
-=======
-		if (isset($options['argSeparator'])) {
-			self::$named['separator'] = $options['argSeparator'];
-			unset($options['argSeparator']);
->>>>>>> 4009b6b2
 		}
 
 		if ($named === true || $named === false) {
