--- conflicted
+++ resolved
@@ -60,11 +60,7 @@
  * @var array
  * @access private
  */
-<<<<<<< HEAD
-	protected static $_validExtensions = null;
-=======
-	private $__validExtensions = array();
->>>>>>> a84db718
+	protected static $_validExtensions = array();
 
 /**
  * 'Constant' regular expression definitions for named route elements
