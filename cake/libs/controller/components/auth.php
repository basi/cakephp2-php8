--- conflicted
+++ resolved
@@ -520,12 +520,7 @@
 				$valid = $this->Acl->check($user, $this->action());
 			break;
 			case 'crud':
-<<<<<<< HEAD
-				$this->mapActions();
 				if (!isset($this->actionMap[$this->request['action']])) {
-=======
-				if (!isset($this->actionMap[$this->params['action']])) {
->>>>>>> 5349257b
 					trigger_error(
 						sprintf(__('Auth::startup() - Attempted access of un-mapped action "%1$s" in controller "%2$s"'), $this->request['action'], $this->request['controller']),
 						E_USER_WARNING
@@ -539,12 +534,7 @@
 				}
 			break;
 			case 'model':
-<<<<<<< HEAD
-				$this->mapActions();
 				$action = $this->request['action'];
-=======
-				$action = $this->params['action'];
->>>>>>> 5349257b
 				if (isset($this->actionMap[$action])) {
 					$action = $this->actionMap[$action];
 				}
