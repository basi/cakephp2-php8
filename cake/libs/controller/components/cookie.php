<?php
/**
 * Cookie Component
 *
 * PHP 5
 *
 * CakePHP(tm) : Rapid Development Framework (http://cakephp.org)
 * Copyright 2005-2010, Cake Software Foundation, Inc. (http://cakefoundation.org)
 *
 * Licensed under The MIT License
 * Redistributions of files must retain the above copyright notice.
 *
 * @copyright     Copyright 2005-2010, Cake Software Foundation, Inc. (http://cakefoundation.org)
 * @link          http://cakephp.org CakePHP(tm) Project
 * @package       cake
 * @subpackage    cake.cake.libs.controller.components
 * @since         CakePHP(tm) v 1.2.0.4213
 * @license       MIT License (http://www.opensource.org/licenses/mit-license.php)
 */

/**
 * Load Security class
 */
App::import('Core', 'Security');

/**
 * Cookie Component.
 *
 * Cookie handling for the controller.
 *
 * @package       cake
 * @subpackage    cake.cake.libs.controller.components
 * @link http://book.cakephp.org/view/1280/Cookies
 *
 */
class CookieComponent extends Component {

/**
 * The name of the cookie.
 *
 * Overridden with the controller beforeFilter();
 * $this->Cookie->name = 'CookieName';
 *
 * @var string
 * @access public
 */
	public $name = 'CakeCookie';

/**
 * The time a cookie will remain valid.
 *
 * Can be either integer Unix timestamp or a date string.
 *
 * Overridden with the controller beforeFilter();
 * $this->Cookie->time = '5 Days';
 *
 * @var mixed
 * @access public
 */
	public $time = null;

/**
 * Cookie path.
 *
 * Overridden with the controller beforeFilter();
 * $this->Cookie->path = '/';
 *
 * The path on the server in which the cookie will be available on.
 * If  public $cookiePath is set to '/foo/', the cookie will only be available
 * within the /foo/ directory and all sub-directories such as /foo/bar/ of domain.
 * The default value is the entire domain.
 *
 * @var string
 * @access public
 */
	public $path = '/';

/**
 * Domain path.
 *
 * The domain that the cookie is available.
 *
 * Overridden with the controller beforeFilter();
 * $this->Cookie->domain = '.example.com';
 *
 * To make the cookie available on all subdomains of example.com.
 * Set $this->Cookie->domain = '.example.com'; in your controller beforeFilter
 *
 * @var string
 * @access public
 */
	public $domain = '';

/**
 * Secure HTTPS only cookie.
 *
 * Overridden with the controller beforeFilter();
 * $this->Cookie->secure = true;
 *
 * Indicates that the cookie should only be transmitted over a secure HTTPS connection.
 * When set to true, the cookie will only be set if a secure connection exists.
 *
 * @var boolean
 * @access public
 */
	public $secure = false;

/**
 * Encryption key.
 *
 * Overridden with the controller beforeFilter();
 * $this->Cookie->key = 'SomeRandomString';
 *
 * @var string
 * @access protected
 */
	public $key = null;

/**
 * HTTP only cookie
 *
 * Set to true to make HTTP only cookies.  Cookies that are HTTP only 
 * are not accessible in Javascript.
 *
 * @var boolean
 */
	public $httpOnly = false;

/**
 * Values stored in the cookie.
 *
 * Accessed in the controller using $this->Cookie->read('Name.key');
 *
 * @see CookieComponent::read();
 * @var string
 * @access private
 */
	protected $_values = array();

/**
 * Type of encryption to use.
 *
 * Currently only one method is available
 * Defaults to Security::cipher();
 *
 * @var string
 * @access private
 * @todo add additional encryption methods
 */
	protected $_type = 'cipher';

/**
 * Used to reset cookie time if $expire is passed to CookieComponent::write()
 *
 * @var string
 * @access private
 */
	protected $_reset = null;

/**
 * Expire time of the cookie
 *
 * This is controlled by CookieComponent::time;
 *
 * @var string
 * @access private
 */
	protected $_expires = 0;

/**
 * Constructor
 *
 * @param ComponentCollection $collection A ComponentCollection for this component
 * @param array $settings Array of settings.
 */
	public function __construct(ComponentCollection $collection, $settings = array()) {
		$this->key = Configure::read('Security.salt');
		parent::__construct($collection, $settings);
	}

/**
 * Start CookieComponent for use in the controller
 *
 */
	public function startup() {
		$this->_expire($this->time);

		if (isset($_COOKIE[$this->name])) {
			$this->_values = $this->_decrypt($_COOKIE[$this->name]);
		}
	}

/**
 * Write a value to the $_COOKIE[$key];
 *
 * Optional [Name.], required key, optional $value, optional $encrypt, optional $expires
 * $this->Cookie->write('[Name.]key, $value);
 *
 * By default all values are encrypted.
 * You must pass $encrypt false to store values in clear test
 *
 * You must use this method before any output is sent to the browser.
 * Failure to do so will result in header already sent errors.
 *
 * @param mixed $key Key for the value
 * @param mixed $value Value
 * @param boolean $encrypt Set to true to encrypt value, false otherwise
 * @param string $expires Can be either Unix timestamp, or date string
 */
	public function write($key, $value = null, $encrypt = true, $expires = null) {
		if (is_null($encrypt)) {
			$encrypt = true;
		}
<<<<<<< HEAD
		$this->_encrypted = $encrypt;
		$this->_expire($expires);
		
=======
		$this->__encrypted = $encrypt;
		$this->__expire($expires);

>>>>>>> d7e62b88
		if (!is_array($key)) {
			$key = array($key => $value);
		}

		foreach ($key as $name => $value) {
			if (strpos($name, '.') === false) {
<<<<<<< HEAD
				$this->_values[$name] = $value;
				$this->_write("[$name]", $value);
				
=======
				$this->__values[$name] = $value;
				$this->__write("[$name]", $value);

>>>>>>> d7e62b88
			} else {
				$names = explode('.', $name, 2);
				if (!isset($this->_values[$names[0]])) {
					$this->_values[$names[0]] = array();
				}
				$this->_values[$names[0]] = Set::insert($this->_values[$names[0]], $names[1], $value);
				$this->_write('[' . implode('][', $names) . ']', $value);
			}
		}
		$this->_encrypted = true;
	}

/**
 * Read the value of the $_COOKIE[$key];
 *
 * Optional [Name.], required key
 * $this->Cookie->read(Name.key);
 *
 * @param mixed $key Key of the value to be obtained. If none specified, obtain map key => values
 * @return string or null, value for specified key
 */
	public function read($key = null) {
		if (empty($this->_values) && isset($_COOKIE[$this->name])) {
			$this->_values = $this->_decrypt($_COOKIE[$this->name]);
		}

		if (is_null($key)) {
			return $this->_values;
		}

		if (strpos($key, '.') !== false) {
			$names = explode('.', $key, 2);
			$key = $names[0];
		}
		if (!isset($this->_values[$key])) {
			return null;
		}

		if (!empty($names[1])) {
			return Set::extract($this->_values[$key], $names[1]);
		}
		return $this->_values[$key];
	}

/**
 * Delete a cookie value
 *
 * Optional [Name.], required key
 * $this->Cookie->read('Name.key);
 *
 * You must use this method before any output is sent to the browser.
 * Failure to do so will result in header already sent errors.
 *
 * @param string $key Key of the value to be deleted
 * @return void
 */
	public function delete($key) {
		if (empty($this->_values)) {
			$this->read();
		}
		if (strpos($key, '.') === false) {
			unset($this->_values[$key]);
			$this->_delete("[$key]");
			return;
		}
		$names = explode('.', $key, 2);
		$this->_values[$names[0]] = Set::remove($this->_values[$names[0]], $names[1]);
		$this->_delete('[' . implode('][', $names) . ']');
	}

/**
 * Destroy current cookie
 *
 * You must use this method before any output is sent to the browser.
 * Failure to do so will result in header already sent errors.
 *
 * @return void
 */
	public function destroy() {
		if (isset($_COOKIE[$this->name])) {
			$this->_values = $this->_decrypt($_COOKIE[$this->name]);
		}

		foreach ($this->_values as $name => $value) {
			if (is_array($value)) {
				foreach ($value as $key => $val) {
					unset($this->_values[$name][$key]);
					$this->_delete("[$name][$key]");
				}
			}
			unset($this->_values[$name]);
			$this->_delete("[$name]");
		}
	}

/**
 * Will allow overriding default encryption method.
 *
 * @param string $type Encryption method
 * @access public
 * @todo NOT IMPLEMENTED
 */
	public function type($type = 'cipher') {
		$this->_type = 'cipher';
	}

/**
 * Set the expire time for a session variable.
 *
 * Creates a new expire time for a session variable.
 * $expire can be either integer Unix timestamp or a date string.
 *
 * Used by write()
 * CookieComponent::write(string, string, boolean, 8400);
 * CookieComponent::write(string, string, boolean, '5 Days');
 *
 * @param mixed $expires Can be either Unix timestamp, or date string
 * @return int Unix timestamp
 */
	protected function _expire($expires = null) {
		$now = time();
		if (is_null($expires)) {
			return $this->_expires;
		}
<<<<<<< HEAD
		$this->_reset = $this->_expires;
		
=======
		$this->__reset = $this->__expires;

>>>>>>> d7e62b88
		if ($expires == 0) {
			return $this->_expires = 0;
		}

		if (is_integer($expires) || is_numeric($expires)) {
			return $this->_expires = $now + intval($expires);
		}
		return $this->_expires = strtotime($expires, $now);
	}

/**
 * Set cookie
 *
 * @param string $name Name for cookie
 * @param string $value Value for cookie
 */
	protected function _write($name, $value) {
		$this->_setcookie(
			$this->name . $name, $this->_encrypt($value), 
			$this->_expires, $this->path, $this->domain, $this->secure, $this->httpOnly
		);

		if (!is_null($this->_reset)) {
			$this->_expires = $this->_reset;
			$this->_reset = null;
		}
	}

/**
 * Sets a cookie expire time to remove cookie value
 *
 * @param string $name Name of cookie
 * @return void
 */
	protected function _delete($name) {
		$this->_setcookie(
			$this->name . $name, '', 
			time() - 42000, $this->path, $this->domain, $this->secure, $this->httpOnly
		);
	}

/**
 * Object wrapper for setcookie() so it can be mocked in unit tests.
 *
 * @param string $name Name of the cookie
 * @param integer $expire Time the cookie expires in
 * @param string $path Path the cookie applies to
 * @param string $domain Domain the cookie is for.
 * @param boolean $secure Is the cookie https?
 * @param boolean $httpOnly Is the cookie available in the client?
 * @return void
 */
	protected function _setcookie($name, $value, $expire, $path, $domain, $secure, $httpOnly = false) {
		setcookie($name, $value, $expire, $path, $domain, $secure, $httpOnly);
	}
/**
 * Encrypts $value using public $type method in Security class
 *
 * @param string $value Value to encrypt
 * @return string encrypted string
 * @return string Encoded values
 */
	protected function _encrypt($value) {
		if (is_array($value)) {
			$value = $this->_implode($value);
		}

		if ($this->_encrypted === true) {
			$type = $this->_type;
			$value = "Q2FrZQ==." .base64_encode(Security::$type($value, $this->key));
		}
		return $value;
	}

/**
 * Decrypts $value using public $type method in Security class
 *
 * @param array $values Values to decrypt
 * @return string decrypted string
 */
	protected function _decrypt($values) {
		$decrypted = array();
		$type = $this->_type;

		foreach ((array)$values as $name => $value) {
			if (is_array($value)) {
				foreach ($value as $key => $val) {
					$pos = strpos($val, 'Q2FrZQ==.');
					$decrypted[$name][$key] = $this->_explode($val);

					if ($pos !== false) {
						$val = substr($val, 8);
						$decrypted[$name][$key] = $this->_explode(Security::$type(base64_decode($val), $this->key));
					}
				}
			} else {
				$pos = strpos($value, 'Q2FrZQ==.');
				$decrypted[$name] = $this->_explode($value);

				if ($pos !== false) {
					$value = substr($value, 8);
					$decrypted[$name] = $this->_explode(Security::$type(base64_decode($value), $this->key));
				}
			}
		}
		return $decrypted;
	}

/**
 * Implode method to keep keys are multidimensional arrays
 *
 * @param array $array Map of key and values
 * @return string String in the form key1|value1,key2|value2
 */
	protected function _implode($array) {
		$string = '';
		foreach ($array as $key => $value) {
			$string .= ',' . $key . '|' . $value;
		}
		return substr($string, 1);
	}

/**
 * Explode method to return array from string set in CookieComponent::_implode()
 *
 * @param string $string String in the form key1|value1,key2|value2
 * @return array Map of key and values
 */
	protected function _explode($string) {
		$array = array();
		foreach (explode(',', $string) as $pair) {
			$key = explode('|', $pair);
			if (!isset($key[1])) {
				return $key[0];
			}
			$array[$key[0]] = $key[1];
		}
		return $array;
	}
}<|MERGE_RESOLUTION|>--- conflicted
+++ resolved
@@ -211,30 +211,17 @@
 		if (is_null($encrypt)) {
 			$encrypt = true;
 		}
-<<<<<<< HEAD
 		$this->_encrypted = $encrypt;
 		$this->_expire($expires);
 		
-=======
-		$this->__encrypted = $encrypt;
-		$this->__expire($expires);
-
->>>>>>> d7e62b88
 		if (!is_array($key)) {
 			$key = array($key => $value);
 		}
 
 		foreach ($key as $name => $value) {
 			if (strpos($name, '.') === false) {
-<<<<<<< HEAD
 				$this->_values[$name] = $value;
 				$this->_write("[$name]", $value);
-				
-=======
-				$this->__values[$name] = $value;
-				$this->__write("[$name]", $value);
-
->>>>>>> d7e62b88
 			} else {
 				$names = explode('.', $name, 2);
 				if (!isset($this->_values[$names[0]])) {
@@ -359,13 +346,8 @@
 		if (is_null($expires)) {
 			return $this->_expires;
 		}
-<<<<<<< HEAD
 		$this->_reset = $this->_expires;
-		
-=======
-		$this->__reset = $this->__expires;
-
->>>>>>> d7e62b88
+
 		if ($expires == 0) {
 			return $this->_expires = 0;
 		}
