--- conflicted
+++ resolved
@@ -115,17 +115,6 @@
 	public $id = null;
 
 /**
-<<<<<<< HEAD
- * Session Started
- *
- * @var boolean
- * @access protected
- */
-	protected $_started = false;
-
-/**
-=======
->>>>>>> 83651091
  * Hostname
  *
  * @var string
@@ -139,7 +128,7 @@
  * @var ineteger
  * @access public
  */
-	var $timeout = null;
+	public $timeout = null;
 
 /**
  * Constructor.
