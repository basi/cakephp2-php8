<?php
/* SVN FILE: $Id$ */

/**
 * MySQL layer for DBO
 *
 * Long description for file
 *
 * PHP versions 4 and 5
 *
 * CakePHP(tm) :  Rapid Development Framework (http://www.cakephp.org)
 * Copyright 2005-2008, Cake Software Foundation, Inc. (http://www.cakefoundation.org)
 *
 * Licensed under The MIT License
 * Redistributions of files must retain the above copyright notice.
 *
 * @filesource
 * @copyright     Copyright 2005-2008, Cake Software Foundation, Inc. (http://www.cakefoundation.org)
 * @link          http://www.cakefoundation.org/projects/info/cakephp CakePHP(tm) Project
 * @package       cake
 * @subpackage    cake.cake.libs.model.datasources.dbo
 * @since         CakePHP(tm) v 0.10.5.1790
 * @version       $Revision$
 * @modifiedby    $LastChangedBy$
 * @lastmodified  $Date$
 * @license       http://www.opensource.org/licenses/mit-license.php The MIT License
 */

/**
 * Provides common base for MySQL & MySQLi connections
 *
 * @package       cake
 * @subpackage    cake.cake.libs.model.datasources.dbo
 */
class DboMysqlBase extends DboSource {

/**
 * Description property.
 *
 * @var string
 */
	var $description = "MySQL DBO Base Driver";

/**
 * Start quote
 *
 * @var string
 */
	var $startQuote = "`";

/**
 * End quote
 *
 * @var string
 */
	var $endQuote = "`";

/**
 * use alias for update and delete. Set to true if version >= 4.1
 *
 * @var boolean
 * @access protected
 */
	var $_useAlias = true;

/**
 * Index of basic SQL commands
 *
 * @var array
 * @access protected
 */
	var $_commands = array(
		'begin'    => 'START TRANSACTION',
		'commit'   => 'COMMIT',
		'rollback' => 'ROLLBACK'
	);

/**
 * List of engine specific additional field parameters used on table creating
 *
 * @var array
 * @access public
 */
	var $fieldParameters = array(
		'charset' => array('value' => 'CHARACTER SET', 'quote' => false, 'join' => ' ', 'column' => false, 'position' => 'beforeDefault'),
		'collate' => array('value' => 'COLLATE', 'quote' => false, 'join' => ' ', 'column' => 'Collation', 'position' => 'beforeDefault'),
		'comment' => array('value' => 'COMMENT', 'quote' => true, 'join' => ' ', 'column' => 'Comment', 'position' => 'afterDefault')
	);

/**
 * List of table engine specific parameters used on table creating
 *
 * @var array
 * @access public
 */
	var $tableParameters = array(
		'charset' => array('value' => 'DEFAULT CHARSET', 'quote' => false, 'join' => '=', 'column' => 'charset'),
		'collate' => array('value' => 'COLLATE', 'quote' => false, 'join' => '=', 'column' => 'Collation'),
		'engine' => array('value' => 'ENGINE', 'quote' => false, 'join' => '=', 'column' => 'Engine')
	);

/**
 * MySQL column definition
 *
 * @var array
 */
	var $columns = array(
		'primary_key' => array('name' => 'NOT NULL AUTO_INCREMENT'),
		'string' => array('name' => 'varchar', 'limit' => '255'),
		'text' => array('name' => 'text'),
		'integer' => array('name' => 'int', 'limit' => '11', 'formatter' => 'intval'),
		'float' => array('name' => 'float', 'formatter' => 'floatval'),
		'datetime' => array('name' => 'datetime', 'format' => 'Y-m-d H:i:s', 'formatter' => 'date'),
		'timestamp' => array('name' => 'timestamp', 'format' => 'Y-m-d H:i:s', 'formatter' => 'date'),
		'time' => array('name' => 'time', 'format' => 'H:i:s', 'formatter' => 'date'),
		'date' => array('name' => 'date', 'format' => 'Y-m-d', 'formatter' => 'date'),
		'binary' => array('name' => 'blob'),
		'boolean' => array('name' => 'tinyint', 'limit' => '1')
	);

/**
 * Returns an array of the fields in given table name.
 *
 * @param string $tableName Name of database table to inspect
 * @return array Fields in table. Keys are name and type
 */
	function describe(&$model) {
		$cache = parent::describe($model);
		if ($cache != null) {
			return $cache;
		}
		$fields = false;
		$cols = $this->query('DESCRIBE ' . $this->fullTableName($model));

		foreach ($cols as $column) {
			$colKey = array_keys($column);
			if (isset($column[$colKey[0]]) && !isset($column[0])) {
				$column[0] = $column[$colKey[0]];
			}
			if (isset($column[0])) {
				$fields[$column[0]['Field']] = array(
					'type' => $this->column($column[0]['Type']),
					'null' => ($column[0]['Null'] == 'YES' ? true : false),
					'default' => $column[0]['Default'],
					'length' => $this->length($column[0]['Type']),
				);
				if (!empty($column[0]['Key']) && isset($this->index[$column[0]['Key']])) {
					$fields[$column[0]['Field']]['key'] = $this->index[$column[0]['Key']];
				}
			}
		}
		$this->__cacheDescription($this->fullTableName($model, false), $fields);
		return $fields;
	}
/**
 * Generates and executes an SQL UPDATE statement for given model, fields, and values.
 *
 * @param Model $model
 * @param array $fields
 * @param array $values
 * @param mixed $conditions
 * @return array
 */
	function update(&$model, $fields = array(), $values = null, $conditions = null) {
		if (!$this->_useAlias) {
			return parent::update($model, $fields, $values, $conditions);
		}

		if ($values == null) {
			$combined = $fields;
		} else {
			$combined = array_combine($fields, $values);
		}

		$alias = $joins = false;
		$fields = $this->_prepareUpdateFields($model, $combined, empty($conditions), !empty($conditions));
		$fields = join(', ', $fields);
		$table = $this->fullTableName($model);

		if (!empty($conditions)) {
			$alias = $this->name($model->alias);
			if ($model->name == $model->alias) {
				$joins = implode(' ', $this->_getJoins($model));
			}
		}
		$conditions = $this->conditions($this->defaultConditions($model, $conditions, $alias), true, true, $model);

		if ($conditions === false) {
			return false;
		}

		if (!$this->execute($this->renderStatement('update', compact('table', 'alias', 'joins', 'fields', 'conditions')))) {
			$model->onError();
			return false;
		}
		return true;
	}

/**
 * Generates and executes an SQL DELETE statement for given id/conditions on given model.
 *
 * @param Model $model
 * @param mixed $conditions
 * @return boolean Success
 */
	function delete(&$model, $conditions = null) {
		if (!$this->_useAlias) {
			return parent::delete($model, $conditions);
		}
		$alias = $this->name($model->alias);
		$table = $this->fullTableName($model);
		$joins = implode(' ', $this->_getJoins($model));

		if (empty($conditions)) {
			$alias = $joins = false;
		}
		$conditions = $this->conditions($this->defaultConditions($model, $conditions, $alias), true, true, $model);

		if ($conditions === false) {
			return false;
		}

		if ($this->execute($this->renderStatement('delete', compact('alias', 'table', 'joins', 'conditions'))) === false) {
			$model->onError();
			return false;
		}
		return true;
	}

/**
 * Sets the database encoding
 *
 * @param string $enc Database encoding
 */
	function setEncoding($enc) {
		return $this->_execute('SET NAMES ' . $enc) != false;
	}

/**
 * Returns an array of the indexes in given datasource name.
 *
 * @param string $model Name of model to inspect
 * @return array Fields in table. Keys are column and unique
 */
	function index($model) {
		$index = array();
		$table = $this->fullTableName($model);
		if ($table) {
			$indexes = $this->query('SHOW INDEX FROM ' . $table);
			if (isset($indexes[0]['STATISTICS'])) {
				$keys = Set::extract($indexes, '{n}.STATISTICS');
			} else {
				$keys = Set::extract($indexes, '{n}.0');
			}
			foreach ($keys as $i => $key) {
				if (!isset($index[$key['Key_name']])) {
					$col = array();
					$index[$key['Key_name']]['column'] = $key['Column_name'];
					$index[$key['Key_name']]['unique'] = intval($key['Non_unique'] == 0);
				} else {
					if (!is_array($index[$key['Key_name']]['column'])) {
						$col[] = $index[$key['Key_name']]['column'];
					}
					$col[] = $key['Column_name'];
					$index[$key['Key_name']]['column'] = $col;
				}
			}
		}
		return $index;
	}

/**
 * Generate a MySQL Alter Table syntax for the given Schema comparison
 *
 * @param array $compare Result of a CakeSchema::compare()
 * @return array Array of alter statements to make.
 */
	function alterSchema($compare, $table = null) {
		if (!is_array($compare)) {
			return false;
		}
		$out = '';
		$colList = array();
		foreach ($compare as $curTable => $types) {
			$indexes = $tableParameters = array();
			if (!$table || $table == $curTable) {
				$out .= 'ALTER TABLE ' . $this->fullTableName($curTable) . " \n";
				foreach ($types as $type => $column) {
					if (isset($column['indexes'])) {
						$indexes[$type] = $column['indexes'];
						unset($column['indexes']);
					}
					if (isset($column['tableParameters'])) {
						$tableParameters[$type] = $column['tableParameters'];
						unset($column['tableParameters']);
					}
					switch ($type) {
						case 'add':
							foreach ($column as $field => $col) {
								$col['name'] = $field;
								$alter = 'ADD ' . $this->buildColumn($col);
								if (isset($col['after'])) {
									$alter .= ' AFTER ' . $this->name($col['after']);
								}
								$colList[] = $alter;
							}
						break;
						case 'drop':
							foreach ($column as $field => $col) {
								$col['name'] = $field;
								$colList[] = 'DROP ' . $this->name($field);
							}
						break;
						case 'change':
							foreach ($column as $field => $col) {
								if (!isset($col['name'])) {
									$col['name'] = $field;
								}
								$colList[] = 'CHANGE ' . $this->name($field) . ' ' . $this->buildColumn($col);
							}
						break;
					}
				}
				$colList = array_merge($colList, $this->_alterIndexes($curTable, $indexes));
				$colList = array_merge($colList, $this->_alterTableParameters($curTable, $tableParameters));
				$out .= "\t" . join(",\n\t", $colList) . ";\n\n";
			}
		}
		return $out;
	}

/**
 * Generate a MySQL "drop table" statement for the given Schema object
 *
 * @param object $schema An instance of a subclass of CakeSchema
 * @param string $table Optional.  If specified only the table name given will be generated.
 *                      Otherwise, all tables defined in the schema are generated.
 * @return string
 */
	function dropSchema($schema, $table = null) {
		if (!is_a($schema, 'CakeSchema')) {
			trigger_error(__('Invalid schema object', true), E_USER_WARNING);
			return null;
		}
		$out = '';
		foreach ($schema->tables as $curTable => $columns) {
			if (!$table || $table == $curTable) {
				$out .= 'DROP TABLE IF EXISTS ' . $this->fullTableName($curTable) . ";\n";
			}
		}
		return $out;
	}

/**
 * Generate MySQL table parameter alteration statementes for a table.
 *
 * @param string $table Table to alter parameters for.
 * @param array $parameters Parameters to add & drop.
 * @return array Array of table property alteration statementes.
 * @todo Implement this method.
 **/
	function _alterTableParameters($table, $parameters) {
		if (isset($parameters['change'])) {
			return $this->buildTableParameters($parameters['change']);
		}
		return array();
	}

/**
 * Generate MySQL index alteration statements for a table.
 *
 * @param string $table Table to alter indexes for
 * @param array $new Indexes to add and drop
 * @return array Index alteration statements
 */
	function _alterIndexes($table, $indexes) {
		$alter = array();
		if (isset($indexes['drop'])) {
			foreach($indexes['drop'] as $name => $value) {
				$out = 'DROP ';
				if ($name == 'PRIMARY') {
					$out .= 'PRIMARY KEY';
				} else {
					$out .= 'KEY ' . $name;
				}
				$alter[] = $out;
			}
		}
		if (isset($indexes['add'])) {
			foreach ($indexes['add'] as $name => $value) {
				$out = 'ADD ';
				if ($name == 'PRIMARY') {
					$out .= 'PRIMARY ';
					$name = null;
				} else {
					if (!empty($value['unique'])) {
						$out .= 'UNIQUE ';
					}
				}
				if (is_array($value['column'])) {
					$out .= 'KEY '. $name .' (' . join(', ', array_map(array(&$this, 'name'), $value['column'])) . ')';
				} else {
					$out .= 'KEY '. $name .' (' . $this->name($value['column']) . ')';
				}
				$alter[] = $out;
			}
		}
		return $alter;
	}

/**
 * Inserts multiple values into a table
 *
 * @param string $table
 * @param string $fields
 * @param array $values
 */
	function insertMulti($table, $fields, $values) {
		$table = $this->fullTableName($table);
		if (is_array($fields)) {
			$fields = join(', ', array_map(array(&$this, 'name'), $fields));
		}
		$values = implode(', ', $values);
		$this->query("INSERT INTO {$table} ({$fields}) VALUES {$values}");
	}
/**
 * Returns an detailed array of sources (tables) in the database.
 *
 * @param string $name Table name to get parameters 
 * @return array Array of tablenames in the database
 */
	function listDetailedSources($name = null) {
		$condition = '';
		if (is_string($name)) {
			$condition = ' WHERE Name = ' . $this->value($name);
		}
		$result = $this->query('SHOW TABLE STATUS FROM ' . $this->name($this->config['database']) . $condition . ';');
		if (!$result) {
			return array();
		} else {
			$tables = array();
			foreach ($result as $row) {
				$tables[$row['TABLES']['Name']] = $row['TABLES'];
				if (!empty($row['TABLES']['Collation'])) {
					$charset = $this->getCharsetName($row['TABLES']['Collation']);
					if ($charset) {
						$tables[$row['TABLES']['Name']]['charset'] = $charset;
					}
				}
			}
			if (is_string($name)) {
				return $tables[$name];
			}
			return $tables;
		}
	}

/**
 * Query charset by collation
 *
 * @param string $name Collation name
 * @return string Character set name
 */
	function getCharsetName($name) {
		$cols = $this->query('SELECT CHARACTER_SET_NAME FROM INFORMATION_SCHEMA.COLLATIONS WHERE COLLATION_NAME= ' . $this->value($name) . ';');
		if (isset($cols[0]['COLLATIONS']['CHARACTER_SET_NAME'])) {
			return $cols[0]['COLLATIONS']['CHARACTER_SET_NAME'];
		}
		return false;
	}

}

/**
 * MySQL DBO driver object
 *
 * Provides connection and SQL generation for MySQL RDMS
 *
 * @package       cake
 * @subpackage    cake.cake.libs.model.datasources.dbo
 */
class DboMysql extends DboMysqlBase {

/**
 * Enter description here...
 *
 * @var unknown_type
 */
	var $description = "MySQL DBO Driver";

/**
 * Base configuration settings for MySQL driver
 *
 * @var array
 */
	var $_baseConfig = array(
		'persistent' => true,
		'host' => 'localhost',
		'login' => 'root',
		'password' => '',
		'database' => 'cake',
		'port' => '3306',
		'connect' => 'mysql_pconnect'
	);

/**
 * Connects to the database using options in the given configuration array.
 *
 * @return boolean True if the database could be connected, else false
 */
	function connect() {
		$config = $this->config;
		$connect = $config['connect'];
		$this->connected = false;

		if (!$config['persistent']) {
			$this->connection = mysql_connect($config['host'] . ':' . $config['port'], $config['login'], $config['password'], true);
		} else {
			$this->connection = $connect($config['host'] . ':' . $config['port'], $config['login'], $config['password']);
		}

		if (mysql_select_db($config['database'], $this->connection)) {
			$this->connected = true;
		}

		if (isset($config['encoding']) && !empty($config['encoding'])) {
			$this->setEncoding($config['encoding']);
		}

		$this->_useAlias = (bool)version_compare(mysql_get_server_info($this->connection), "4.1", ">=");

		return $this->connected;
	}

/**
 * Check whether the MySQL extension is installed/loaded
 *
 * @return boolean
 **/
	function enabled() {
		return extension_loaded('mysql');
	}
/**
 * Disconnects from database.
 *
 * @return boolean True if the database could be disconnected, else false
 */
	function disconnect() {
		if (isset($this->results) && is_resource($this->results)) {
			mysql_free_result($this->results);
		}
		$this->connected = !@mysql_close($this->connection);
		return !$this->connected;
	}

/**
 * Executes given SQL statement.
 *
 * @param string $sql SQL statement
 * @return resource Result resource identifier
 * @access protected
 */
	function _execute($sql) {
		return mysql_query($sql, $this->connection);
	}

/**
 * Returns an array of sources (tables) in the database.
 *
 * @return array Array of tablenames in the database
 */
	function listSources() {
		$cache = parent::listSources();
		if ($cache != null) {
			return $cache;
		}
		$result = $this->_execute('SHOW TABLES FROM ' . $this->name($this->config['database']) . ';');

		if (!$result) {
			return array();
		} else {
			$tables = array();

			while ($line = mysql_fetch_array($result)) {
				$tables[] = $line[0];
			}
			parent::listSources($tables);
			return $tables;
		}
	}

/**
<<<<<<< HEAD
 * Returns an array of the fields in given table name.
 *
 * @param string $tableName Name of database table to inspect
 * @return array Fields in table. Keys are name and type
 */
	function describe(&$model) {
		$cache = parent::describe($model);
		if ($cache != null) {
			return $cache;
		}
		$fields = false;
		$cols = $this->query('SHOW FULL COLUMNS FROM ' . $this->fullTableName($model));

		foreach ($cols as $column) {
			$colKey = array_keys($column);
			if (isset($column[$colKey[0]]) && !isset($column[0])) {
				$column[0] = $column[$colKey[0]];
			}
			if (isset($column[0])) {
				$fields[$column[0]['Field']] = array(
					'type' => $this->column($column[0]['Type']),
					'null' => ($column[0]['Null'] == 'YES' ? true : false),
					'default' => $column[0]['Default'],
					'length' => $this->length($column[0]['Type']),
				);
				if (!empty($column[0]['Key']) && isset($this->index[$column[0]['Key']])) {
					$fields[$column[0]['Field']]['key'] = $this->index[$column[0]['Key']];
				}
				foreach ($this->fieldParameters as $name => $value) {
					if (!empty($column[0][$value['column']])) {
						$fields[$column[0]['Field']][$name] = $column[0][$value['column']];
					}
				}
				if (isset($fields[$column[0]['Field']]['collate'])) {
					$charset = $this->getCharsetName($fields[$column[0]['Field']]['collate']);
					if ($charset) {
						$fields[$column[0]['Field']]['charset'] = $charset;
					}
				}
			}
		}
		$this->__cacheDescription($this->fullTableName($model, false), $fields);
		return $fields;
	}

/**
=======
>>>>>>> 873760aa
 * Returns a quoted and escaped string of $data for use in an SQL statement.
 *
 * @param string $data String to be prepared for use in an SQL statement
 * @param string $column The column into which this data will be inserted
 * @param boolean $safe Whether or not numeric data should be handled automagically if no column data is provided
 * @return string Quoted and escaped data
 */
	function value($data, $column = null, $safe = false) {
		$parent = parent::value($data, $column, $safe);

		if ($parent != null) {
			return $parent;
		}
		if ($data === null || (is_array($data) && empty($data))) {
			return 'NULL';
		}
		if ($data === '' && $column !== 'integer' && $column !== 'float' && $column !== 'boolean') {
			return  "''";
		}
		if (empty($column)) {
			$column = $this->introspectType($data);
		}

		switch ($column) {
			case 'boolean':
				return $this->boolean((bool)$data);
			break;
			case 'integer':
			case 'float':
				if ($data === '') {
					return 'NULL';
				}
				if ((is_int($data) || is_float($data) || $data === '0') || (
					is_numeric($data) && strpos($data, ',') === false &&
					$data[0] != '0' && strpos($data, 'e') === false)) {
						return $data;
					}
			default:
				$data = "'" . mysql_real_escape_string($data, $this->connection) . "'";
			break;
		}
		return $data;
	}

/**
 * Returns a formatted error message from previous database operation.
 *
 * @return string Error message with error number
 */
	function lastError() {
		if (mysql_errno($this->connection)) {
			return mysql_errno($this->connection).': '.mysql_error($this->connection);
		}
		return null;
	}

/**
 * Returns number of affected rows in previous database operation. If no previous operation exists,
 * this returns false.
 *
 * @return integer Number of affected rows
 */
	function lastAffected() {
		if ($this->_result) {
			return mysql_affected_rows($this->connection);
		}
		return null;
	}

/**
 * Returns number of rows in previous resultset. If no previous resultset exists,
 * this returns false.
 *
 * @return integer Number of rows in resultset
 */
	function lastNumRows() {
		if ($this->hasResult()) {
			return mysql_num_rows($this->_result);
		}
		return null;
	}

/**
 * Returns the ID generated from the previous INSERT operation.
 *
 * @param unknown_type $source
 * @return in
 */
	function lastInsertId($source = null) {
		$id = $this->fetchRow('SELECT LAST_INSERT_ID() AS insertID', false);
		if ($id !== false && !empty($id) && !empty($id[0]) && isset($id[0]['insertID'])) {
			return $id[0]['insertID'];
		}

		return null;
	}

/**
 * Converts database-layer column types to basic types
 *
 * @param string $real Real database-layer column type (i.e. "varchar(255)")
 * @return string Abstract column type (i.e. "string")
 */
	function column($real) {
		if (is_array($real)) {
			$col = $real['name'];
			if (isset($real['limit'])) {
				$col .= '('.$real['limit'].')';
			}
			return $col;
		}

		$col = str_replace(')', '', $real);
		$limit = $this->length($real);
		if (strpos($col, '(') !== false) {
			list($col, $vals) = explode('(', $col);
		}

		if (in_array($col, array('date', 'time', 'datetime', 'timestamp'))) {
			return $col;
		}
		if (($col == 'tinyint' && $limit == 1) || $col == 'boolean') {
			return 'boolean';
		}
		if (strpos($col, 'int') !== false) {
			return 'integer';
		}
		if (strpos($col, 'char') !== false || $col == 'tinytext') {
			return 'string';
		}
		if (strpos($col, 'text') !== false) {
			return 'text';
		}
		if (strpos($col, 'blob') !== false || $col == 'binary') {
			return 'binary';
		}
		if (strpos($col, 'float') !== false || strpos($col, 'double') !== false || strpos($col, 'decimal') !== false) {
			return 'float';
		}
		if (strpos($col, 'enum') !== false) {
			return "enum($vals)";
		}
		return 'text';
	}

/**
 * Enter description here...
 *
 * @param unknown_type $results
 */
	function resultSet(&$results) {
		if (isset($this->results) && is_resource($this->results) && $this->results != $results) {
			mysql_free_result($this->results);
		}
		$this->results =& $results;
		$this->map = array();
		$numFields = mysql_num_fields($results);
		$index = 0;
		$j = 0;

		while ($j < $numFields) {

			$column = mysql_fetch_field($results,$j);
			if (!empty($column->table)) {
				$this->map[$index++] = array($column->table, $column->name);
			} else {
				$this->map[$index++] = array(0, $column->name);
			}
			$j++;
		}
	}

/**
 * Fetches the next row from the current result set
 *
 * @return unknown
 */
	function fetchResult() {
		if ($row = mysql_fetch_row($this->results)) {
			$resultRow = array();
			$i = 0;
			foreach ($row as $index => $field) {
				list($table, $column) = $this->map[$index];
				$resultRow[$table][$column] = $row[$index];
				$i++;
			}
			return $resultRow;
		} else {
			return false;
		}
	}

/**
 * Gets the database encoding
 *
 * @return string The database encoding
 */
	function getEncoding() {
		return mysql_client_encoding($this->connection);
	}
}
?><|MERGE_RESOLUTION|>--- conflicted
+++ resolved
@@ -590,55 +590,6 @@
 	}
 
 /**
-<<<<<<< HEAD
- * Returns an array of the fields in given table name.
- *
- * @param string $tableName Name of database table to inspect
- * @return array Fields in table. Keys are name and type
- */
-	function describe(&$model) {
-		$cache = parent::describe($model);
-		if ($cache != null) {
-			return $cache;
-		}
-		$fields = false;
-		$cols = $this->query('SHOW FULL COLUMNS FROM ' . $this->fullTableName($model));
-
-		foreach ($cols as $column) {
-			$colKey = array_keys($column);
-			if (isset($column[$colKey[0]]) && !isset($column[0])) {
-				$column[0] = $column[$colKey[0]];
-			}
-			if (isset($column[0])) {
-				$fields[$column[0]['Field']] = array(
-					'type' => $this->column($column[0]['Type']),
-					'null' => ($column[0]['Null'] == 'YES' ? true : false),
-					'default' => $column[0]['Default'],
-					'length' => $this->length($column[0]['Type']),
-				);
-				if (!empty($column[0]['Key']) && isset($this->index[$column[0]['Key']])) {
-					$fields[$column[0]['Field']]['key'] = $this->index[$column[0]['Key']];
-				}
-				foreach ($this->fieldParameters as $name => $value) {
-					if (!empty($column[0][$value['column']])) {
-						$fields[$column[0]['Field']][$name] = $column[0][$value['column']];
-					}
-				}
-				if (isset($fields[$column[0]['Field']]['collate'])) {
-					$charset = $this->getCharsetName($fields[$column[0]['Field']]['collate']);
-					if ($charset) {
-						$fields[$column[0]['Field']]['charset'] = $charset;
-					}
-				}
-			}
-		}
-		$this->__cacheDescription($this->fullTableName($model, false), $fields);
-		return $fields;
-	}
-
-/**
-=======
->>>>>>> 873760aa
  * Returns a quoted and escaped string of $data for use in an SQL statement.
  *
  * @param string $data String to be prepared for use in an SQL statement
