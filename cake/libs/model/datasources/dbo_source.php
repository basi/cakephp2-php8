--- conflicted
+++ resolved
@@ -469,7 +469,12 @@
  * @access public
  */
 	function name($data) {
-<<<<<<< HEAD
+		if (is_object($data) && isset($data->type)) {
+			return $data->value;
+		}
+		if ($data == '*') {
+			return '*';
+		}
 		if ($data === '*') {
 			return '*';
 		}
@@ -479,32 +484,6 @@
 		if (is_array($data)) {
 			foreach ($data as $i => $dataItem) {
 				$data[$i] = $this->name($dataItem);
-=======
-		if (is_object($data) && isset($data->type)) {
-			return $data->value;
-		}
-		if ($data == '*') {
-			return '*';
-		}
-		$array = is_array($data);
-		$data = (array)$data;
-		$count = count($data);
-
-		for ($i = 0; $i < $count; $i++) {
-			if ($data[$i] == '*') {
-				continue;
-			}
-			if (strpos($data[$i], '(') !== false && preg_match_all('/([^(]*)\((.*)\)(.*)/', $data[$i], $fields)) {
-				$fields = Set::extract($fields, '{n}.0');
-
-				if (!empty($fields[1])) {
-					if (!empty($fields[2])) {
-						$data[$i] = $fields[1] . '(' . $this->name($fields[2]) . ')' . $fields[3];
-					} else {
-						$data[$i] = $fields[1] . '()' . $fields[3];
-					}
-				}
->>>>>>> c7de4203
 			}
 			return $data;
 		}
