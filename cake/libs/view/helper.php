<?php
/**
 * Backend for helpers.
 *
 * Internal methods for the Helpers.
 *
 * PHP versions 4 and 5
 *
 * CakePHP(tm) : Rapid Development Framework (http://cakephp.org)
 * Copyright 2005-2010, Cake Software Foundation, Inc. (http://cakefoundation.org)
 *
 * Licensed under The MIT License
 * Redistributions of files must retain the above copyright notice.
 *
 * @copyright     Copyright 2005-2010, Cake Software Foundation, Inc. (http://cakefoundation.org)
 * @link          http://cakephp.org CakePHP(tm) Project
 * @package       cake
 * @subpackage    cake.cake.libs.view
 * @since         CakePHP(tm) v 0.2.9
 * @license       MIT License (http://www.opensource.org/licenses/mit-license.php)
 */

/**
 * Abstract base class for all other Helpers in CakePHP.
 * Provides common methods and features.
 *
 * @package       cake
 * @subpackage    cake.cake.libs.view
 */
class Helper extends Object {

/**
 * List of helpers used by this helper
 *
 * @var array
 */
	public $helpers = null;

/**
 * Base URL
 *
 * @deprecated use $request->base instead
 * @var string
 */
	public $base = null;

/**
 * Webroot path
 *
 * @deprecated use $request->webroot instead
 * @var string
 */
	public $webroot = null;

/**
 * The current theme name if any.
 *
 * @var string
 */
	public $theme = null;

/**
 * URL to current action.
 *
 * @deprecated use $request->here instead
 * @var string
 */
	public $here = null;

/**
 * Parameter array.
 *
 * @deprecated use $request instead
 * @var array
 */
	public $params = array();

/**
 * Request object 
 *
 * @var CakeRequest
 */
	public $request = null;

/**
 * Current action.
 *
 * @deprecated use $request->action instead
 * @var string
 */
	public $action = null;

/**
 * Plugin path
 *
 * @var string
 */
	public $plugin = null;

/**
 * POST data for models
 *
 * @deprecated use $request->data instead
 * @var array
 */
	public $data = null;

/**
 * Contains model validation errors of form post-backs
 *
 * @access public
 * @var array
 */
	public $validationErrors = null;

/**
 * Holds tag templates.
 *
 * @access public
 * @var array
 */
	public $tags = array();

/**
 * Holds the content to be cleaned.
 *
 * @access private
 * @var mixed
 */
	private $__tainted = null;

/**
 * Holds the cleaned content.
 *
 * @access private
 * @var mixed
 */
	private $__cleaned = null;

/**
 * Default Constructor
 *
 */
	public function __construct() {
		// Nothing to see here.
	}

/**
 * Default overload methods
 *
 */
	public function __call($method, $params) {
		trigger_error(sprintf(__('Method %1$s::%2$s does not exist'), get_class($this), $method), E_USER_WARNING);
	}

/**
 * Parses tag templates into $this->tags.
 *
 * @param $name file name inside app/config to load.
 * @return array merged tags from config/$name.php
 */
	public function loadConfig($name = 'tags') {
		if (file_exists(CONFIGS . $name .'.php')) {
			require(CONFIGS . $name .'.php');
			if (isset($tags)) {
				$this->tags = array_merge($this->tags, $tags);
			}
		}
		return $this->tags;
	}

/**
 * Finds URL for specified action.
 *
 * Returns a URL pointing at the provided parameters.
 *
 * @param mixed $url Either a relative string url like `/products/view/23` or
 *    an array of url parameters.  Using an array for urls will allow you to leverage
 *    the reverse routing features of CakePHP.
 * @param boolean $full If true, the full base URL will be prepended to the result
 * @return string  Full translated URL with base path.
 * @link http://book.cakephp.org/view/1448/url
 */
	public function url($url = null, $full = false) {
		return h(Router::url($url, $full));
	}

/**
 * Checks if a file exists when theme is used, if no file is found default location is returned
 *
 * @param string $file The file to create a webroot path to.
 * @return string Web accessible path to file.
 */
	public function webroot($file) {
		$asset = explode('?', $file);
		$asset[1] = isset($asset[1]) ? '?' . $asset[1] : null;
		$webPath = "{$this->request->webroot}" . $asset[0];
		$file = $asset[0];

		if (!empty($this->theme)) {
			$file = trim($file, '/');
			$theme = $this->theme . '/';

			if (DS === '\\') {
				$file = str_replace('/', '\\', $file);
			}

			if (file_exists(Configure::read('App.www_root') . 'theme' . DS . $this->theme . DS  . $file)) {
				$webPath = "{$this->request->webroot}theme/" . $theme . $asset[0];
			} else {
				$viewPaths = App::path('views');

				foreach ($viewPaths as $viewPath) {
					$path = $viewPath . 'themed'. DS . $this->theme . DS  . 'webroot' . DS  . $file;

					if (file_exists($path)) {
						$webPath = "{$this->request->webroot}theme/" . $theme . $asset[0];
						break;
					}
				}
			}
		}
		if (strpos($webPath, '//') !== false) {
			return str_replace('//', '/', $webPath . $asset[1]);
		}
		return $webPath . $asset[1];
	}

/**
 * Adds a timestamp to a file based resource based on the value of `Asset.timestamp` in
 * Configure.  If Asset.timestamp is true and debug > 0, or Asset.timestamp == 'force'
 * a timestamp will be added.
 *
 * @param string $path The file path to timestamp, the path must be inside WWW_ROOT
 * @return string Path with a timestamp added, or not.
 */
	public function assetTimestamp($path) {
		$timestampEnabled = (
			(Configure::read('Asset.timestamp') === true && Configure::read() > 0) ||
			Configure::read('Asset.timestamp') === 'force'
		);
		if (strpos($path, '?') === false && $timestampEnabled) {
<<<<<<< HEAD
			$filepath = preg_replace('/^' . preg_quote($this->request->webroot, '/') . '/', '', $path);
			$path .= '?' . @filemtime(WWW_ROOT . str_replace('/', DS, $filepath));
=======
			$filepath = preg_replace('/^' . preg_quote($this->webroot, '/') . '/', '', $path);
			$webrootPath = WWW_ROOT . str_replace('/', DS, $filepath);
			if (file_exists($webrootPath)) {
				return $path . '?' . @filemtime($webrootPath);
			}
			$segments = explode('/', ltrim($filepath, '/'));
			if ($segments[0] === 'theme') {
				$theme = $segments[1];
				unset($segments[0], $segments[1]);
				$themePath = App::themePath($theme) . 'webroot' . DS . implode(DS, $segments);
				return $path . '?' . @filemtime($themePath);
			} else {
				$plugin = $segments[0];
				unset($segments[0]);
				$pluginPath = App::pluginPath($plugin) . 'webroot' . DS . implode(DS, $segments);
				return $path . '?' . @filemtime($pluginPath);
			}
>>>>>>> 9e3a41e0
		}
		return $path;
	}

/**
 * Used to remove harmful tags from content.  Removes a number of well known XSS attacks
 * from content.  However, is not guaranteed to remove all possiblities.  Escaping
 * content is the best way to prevent all possible attacks.
 *
 * @param mixed $output Either an array of strings to clean or a single string to clean.
 * @return cleaned content for output
 */
	public function clean($output) {
		$this->__reset();
		if (empty($output)) {
			return null;
		}
		if (is_array($output)) {
			foreach ($output as $key => $value) {
				$return[$key] = $this->clean($value);
			}
			return $return;
		}
		$this->__tainted = $output;
		$this->__clean();
		return $this->__cleaned;
	}

/**
 * Returns a space-delimited string with items of the $options array. If a
 * key of $options array happens to be one of:
 *
 * - 'compact'
 * - 'checked'
 * - 'declare'
 * - 'readonly'
 * - 'disabled'
 * - 'selected'
 * - 'defer'
 * - 'ismap'
 * - 'nohref'
 * - 'noshade'
 * - 'nowrap'
 * - 'multiple'
 * - 'noresize'
 *
 * And its value is one of:
 *
 * - '1' (string)
 * - 1 (integer)
 * - true (boolean)
 * - 'true' (string)
 *
 * Then the value will be reset to be identical with key's name.
 * If the value is not one of these 3, the parameter is not output.
 *
 * 'escape' is a special option in that it controls the conversion of
 *  attributes to their html-entity encoded equivalents.  Set to false to disable html-encoding.
 *
 * If value for any option key is set to `null` or `false`, that option will be excluded from output.
 *
 * @param array $options Array of options.
 * @param array $exclude Array of options to be excluded, the options here will not be part of the return.
 * @param string $insertBefore String to be inserted before options.
 * @param string $insertAfter String to be inserted after options.
 * @return string Composed attributes.
 */
	public function _parseAttributes($options, $exclude = null, $insertBefore = ' ', $insertAfter = null) {
		if (is_array($options)) {
			$options = array_merge(array('escape' => true), $options);

			if (!is_array($exclude)) {
				$exclude = array();
			}
			$keys = array_diff(array_keys($options), array_merge($exclude, array('escape')));
			$values = array_intersect_key(array_values($options), $keys);
			$escape = $options['escape'];
			$attributes = array();

			foreach ($keys as $index => $key) {
				if ($values[$index] !== false && $values[$index] !== null) {
					$attributes[] = $this->__formatAttribute($key, $values[$index], $escape);
				}
			}
			$out = implode(' ', $attributes);
		} else {
			$out = $options;
		}
		return $out ? $insertBefore . $out . $insertAfter : '';
	}

/**
 * Formats an individual attribute, and returns the string value of the composed attribute.
 * Works with minimized attributes that have the same value as their name such as 'disabled' and 'checked'
 *
 * @param string $key The name of the attribute to create
 * @param string $value The value of the attribute to create.
 * @return string The composed attribute.
 * @access private
 */
	function __formatAttribute($key, $value, $escape = true) {
		$attribute = '';
		$attributeFormat = '%s="%s"';
		$minimizedAttributes = array('compact', 'checked', 'declare', 'readonly', 'disabled',
			'selected', 'defer', 'ismap', 'nohref', 'noshade', 'nowrap', 'multiple', 'noresize');
		if (is_array($value)) {
			$value = '';
		}

		if (in_array($key, $minimizedAttributes)) {
			if ($value === 1 || $value === true || $value === 'true' || $value === '1' || $value == $key) {
				$attribute = sprintf($attributeFormat, $key, $key);
			}
		} else {
			$attribute = sprintf($attributeFormat, $key, ($escape ? h($value) : $value));
		}
		return $attribute;
	}

/**
 * Sets this helper's model and field properties to the dot-separated value-pair in $entity.
 *
 * @param mixed $entity A field name, like "ModelName.fieldName" or "ModelName.ID.fieldName"
 * @param boolean $setScope Sets the view scope to the model specified in $tagValue
 * @return void
 */
	public function setEntity($entity, $setScope = false) {
		$view =& ClassRegistry::getObject('view');

		if ($setScope) {
			$view->modelScope = false;
		} elseif (!empty($view->entityPath) && $view->entityPath == $entity) {
			return;
		}

		if ($entity === null) {
			$view->model = null;
			$view->association = null;
			$view->modelId = null;
			$view->modelScope = false;
			$view->entityPath = null;
			return;
		}

		$view->entityPath = $entity;
		$model = $view->model;
		$sameScope = $hasField = false;
		$parts = array_values(Set::filter(explode('.', $entity), true));

		if (empty($parts)) {
			return;
		}

		$count = count($parts);
		if ($count === 1) {
			$sameScope = true;
		} else {
			if (is_numeric($parts[0])) {
				$sameScope = true;
			}
			$reverse = array_reverse($parts);
			$field = array_shift($reverse);
			while(!empty($reverse)) {
				$subject = array_shift($reverse);
				if (is_numeric($subject)) {
					continue;
				}
				if (ClassRegistry::isKeySet($subject)) {
					$model = $subject;
					break;
				}
			}
		}

		if (ClassRegistry::isKeySet($model)) {
			$ModelObj =& ClassRegistry::getObject($model);
			for ($i = 0; $i < $count; $i++) {
				if ($ModelObj->hasField($parts[$i]) || array_key_exists($parts[$i], $ModelObj->validate)) {
					$hasField = $i;
					if ($hasField === 0 || ($hasField === 1 && is_numeric($parts[0]))) {
						$sameScope = true;
					}
					break;
				}
			}

			if ($sameScope === true && in_array($parts[0], array_keys($ModelObj->hasAndBelongsToMany))) {
				$sameScope = false;
			}
		}

		if (!$view->association && $parts[0] == $view->field && $view->field != $view->model) {
			array_unshift($parts, $model);
			$hasField = true;
		}
		$view->field = $view->modelId = $view->fieldSuffix = $view->association = null;

		switch (count($parts)) {
			case 1:
				if ($view->modelScope === false) {
					$view->model = $parts[0];
				} else {
					$view->field = $parts[0];
					if ($sameScope === false) {
						$view->association = $parts[0];
					}
				}
			break;
			case 2:
				if ($view->modelScope === false) {
					list($view->model, $view->field) = $parts;
				} elseif ($sameScope === true && $hasField === 0) {
					list($view->field, $view->fieldSuffix) = $parts;
				} elseif ($sameScope === true && $hasField === 1) {
					list($view->modelId, $view->field) = $parts;
				} else {
					list($view->association, $view->field) = $parts;
				}
			break;
			case 3:
				if ($sameScope === true && $hasField === 1) {
					list($view->modelId, $view->field, $view->fieldSuffix) = $parts;
				} elseif ($hasField === 2) {
					list($view->association, $view->modelId, $view->field) = $parts;
				} else {
					list($view->association, $view->field, $view->fieldSuffix) = $parts;
				}
			break;
			case 4:
				if ($parts[0] === $view->model) {
					list($view->model, $view->modelId, $view->field, $view->fieldSuffix) = $parts;
				} else {
					list($view->association, $view->modelId, $view->field, $view->fieldSuffix) = $parts;
				}
			break;
			default:
				$reverse = array_reverse($parts);

				if ($hasField) {
						$view->field = $field;
						if (!is_numeric($reverse[1]) && $reverse[1] != $model) {
							$view->field = $reverse[1];
							$view->fieldSuffix = $field;
						}
				}
				if (is_numeric($parts[0])) {
					$view->modelId = $parts[0];
				} elseif ($view->model == $parts[0] && is_numeric($parts[1])) {
					$view->modelId = $parts[1];
				}
				$view->association = $model;
			break;
		}

		if (!isset($view->model) || empty($view->model)) {
			$view->model = $view->association;
			$view->association = null;
		} elseif ($view->model === $view->association) {
			$view->association = null;
		}

		if ($setScope) {
			$view->modelScope = true;
		}
	}

/**
 * Gets the currently-used model of the rendering context.
 *
 * @return string
 */
	public function model() {
		$view =& ClassRegistry::getObject('view');
		if (!empty($view->association)) {
			return $view->association;
		} else {
			return $view->model;
		}
	}

/**
 * Gets the ID of the currently-used model of the rendering context.
 *
 * @return mixed
 */
	public function modelID() {
		$view =& ClassRegistry::getObject('view');
		return $view->modelId;
	}

/**
 * Gets the currently-used model field of the rendering context.
 *
 * @return string
 */
	public function field() {
		$view =& ClassRegistry::getObject('view');
		return $view->field;
	}

/**
 * Returns false if given FORM field has no errors. Otherwise it returns the constant set in
 * the array Model->validationErrors.
 *
 * @param string $model Model name as a string
 * @param string $field Fieldname as a string
 * @param integer $modelID Unique index identifying this record within the form
 * @return boolean True on errors.
 */
	public function tagIsInvalid($model = null, $field = null, $modelID = null) {
		$view =& ClassRegistry::getObject('view');
		$errors = $this->validationErrors;
		$entity = $view->entity();
		if (!empty($entity)) {
			return Set::extract($errors, join('.', $entity));
		}
	}

/**
 * Generates a DOM ID for the selected element, if one is not set.
 * Uses the current View::entity() settings to generate a CamelCased id attribute.
 *
 * @param mixed $options Either an array of html attributes to add $id into, or a string
 *   with a view entity path to get a domId for.
 * @param string $id The name of the 'id' attribute.
 * @return mixed If $options was an array, an array will be returned with $id set.  If a string
 *   was supplied, a string will be returned.
 * @todo Refactor this method to not have as many input/output options.
 */
	public function domId($options = null, $id = 'id') {
		$view =& ClassRegistry::getObject('view');

		if (is_array($options) && array_key_exists($id, $options) && $options[$id] === null) {
			unset($options[$id]);
			return $options;
		} elseif (!is_array($options) && $options !== null) {
			$this->setEntity($options);
			return $this->domId();
		}

		$entity = $view->entity();
		$model = array_shift($entity);
		$dom = $model . join('', array_map(array('Inflector', 'camelize'), $entity));

		if (is_array($options) && !array_key_exists($id, $options)) {
			$options[$id] = $dom;
		} elseif ($options === null) {
			return $dom;
		}
		return $options;
	}

/**
 * Gets the input field name for the current tag. Creates input name attributes
 * using CakePHP's data[Model][field] formatting.
 *
 * @param mixed $options If an array, should be an array of attributes that $key needs to be added to.
 *   If a string or null, will be used as the View entity.
 * @param string $field
 * @param string $key The name of the attribute to be set, defaults to 'name'
 * @return mixed If an array was given for $options, an array with $key set will be returned.
 *   If a string was supplied a string will be returned.
 * @access protected
 * @todo Refactor this method to not have as many input/output options.
 */
	protected function _name($options = array(), $field = null, $key = 'name') {
		$view =& ClassRegistry::getObject('view');
		if ($options === null) {
			$options = array();
		} elseif (is_string($options)) {
			$field = $options;
			$options = 0;
		}

		if (!empty($field)) {
			$this->setEntity($field);
		}

		if (is_array($options) && array_key_exists($key, $options)) {
			return $options;
		}

		switch ($field) {
			case '_method':
				$name = $field;
			break;
			default:
				$name = 'data[' . implode('][', $view->entity()) . ']';
			break;
		}

		if (is_array($options)) {
			$options[$key] = $name;
			return $options;
		} else {
			return $name;
		}
	}

/**
 * Gets the data for the current tag
 *
 * @param mixed $options If an array, should be an array of attributes that $key needs to be added to.
 *   If a string or null, will be used as the View entity.
 * @param string $field
 * @param string $key The name of the attribute to be set, defaults to 'value'
 * @return mixed If an array was given for $options, an array with $key set will be returned.
 *   If a string was supplied a string will be returned.
 * @access public
 * @todo Refactor this method to not have as many input/output options.
 */
	public function value($options = array(), $field = null, $key = 'value') {
		if ($options === null) {
			$options = array();
		} elseif (is_string($options)) {
			$field = $options;
			$options = 0;
		}

		if (is_array($options) && isset($options[$key])) {
			return $options;
		}

		if (!empty($field)) {
			$this->setEntity($field);
		}

		$view =& ClassRegistry::getObject('view');
		$result = null;
		$data = $this->request->data;

		$entity = $view->entity();
		if (!empty($data) && !empty($entity)) {
			$result = Set::extract($data, join('.', $entity));
		}

		$habtmKey = $this->field();
		if (empty($result) && isset($data[$habtmKey][$habtmKey])) {
			$result = $this->data[$habtmKey][$habtmKey];
		} elseif (empty($result) && isset($data[$habtmKey]) && is_array($data[$habtmKey])) {
			if (ClassRegistry::isKeySet($habtmKey)) {
				$model =& ClassRegistry::getObject($habtmKey);
				$result = $this->__selectedArray($data[$habtmKey], $model->primaryKey);
			}
		}

		if (is_array($result)) {
			if (array_key_exists($view->fieldSuffix, $result)) {
				$result = $result[$view->fieldSuffix];
			}
		}

		if (is_array($options)) {
			if ($result === null && isset($options['default'])) {
				$result = $options['default'];
			}
			unset($options['default']);
		}

		if (is_array($options)) {
			$options[$key] = $result;
			return $options;
		} else {
			return $result;
		}
	}

/**
 * Sets the defaults for an input tag.  Will set the
 * name, value, and id attributes for an array of html attributes. Will also
 * add a 'form-error' class if the field contains validation errors.
 *
 * @param string $field The field name to initialize.
 * @param array $options Array of options to use while initializing an input field.
 * @return array Array options for the form input.
 */
	protected function _initInputField($field, $options = array()) {
		if ($field !== null) {
			$this->setEntity($field);
		}
		$options = (array)$options;
		$options = $this->_name($options);
		$options = $this->value($options);
		$options = $this->domId($options);
		if ($this->tagIsInvalid()) {
			$options = $this->addClass($options, 'form-error');
		}
		return $options;
	}

/**
 * Adds the given class to the element options
 *
 * @param array $options Array options/attributes to add a class to
 * @param string $class The classname being added.
 * @param string $key the key to use for class.
 * @return array Array of options with $key set.
 */
	public function addClass($options = array(), $class = null, $key = 'class') {
		if (isset($options[$key]) && trim($options[$key]) != '') {
			$options[$key] .= ' ' . $class;
		} else {
			$options[$key] = $class;
		}
		return $options;
	}

/**
 * Returns a string generated by a helper method
 *
 * This method can be overridden in subclasses to do generalized output post-processing
 *
 * @param string $str String to be output.
 * @return string
 * @deprecated This method will be removed in future versions.
 */
	public function output($str) {
		return $str;
	}

/**
 * Before render callback. beforeRender is called before the view file is rendered.
 *
 * Overridden in subclasses.
 *
 * @return void
 */
	public function beforeRender() {
	}

/**
 * After render callback.  afterRender is called after the view file is rendered
 * but before the layout has been rendered.
 *
 * Overridden in subclasses.
 *
 * @return void
 */
	public function afterRender() {
	}

/**
 * Before layout callback.  beforeLayout is called before the layout is rendered.
 *
 * Overridden in subclasses.
 *
 * @return void
 */
	public function beforeLayout() {
	}

/**
 * After layout callback.  afterLayout is called after the layout has rendered.
 *
 * Overridden in subclasses.
 *
 * @return void
 */
	public function afterLayout() {
	}

/**
 * Transforms a recordset from a hasAndBelongsToMany association to a list of selected
 * options for a multiple select element
 *
 * @param mixed $data
 * @param string $key
 * @return array
 * @access private
 */
	function __selectedArray($data, $key = 'id') {
		if (!is_array($data)) {
			$model = $data;
			if (!empty($this->request->data[$model][$model])) {
				return $this->request->data[$model][$model];
			}
			if (!empty($this->request->data[$model])) {
				$data = $this->request->data[$model];
			}
		}
		$array = array();
		if (!empty($data)) {
			foreach ($data as $var) {
				$array[$var[$key]] = $var[$key];
			}
		}
		return $array;
	}

/**
 * Resets the vars used by Helper::clean() to null
 *
 * @return void
 * @access private
 */
	function __reset() {
		$this->__tainted = null;
		$this->__cleaned = null;
	}

/**
 * Removes harmful content from output
 *
 * @return void
 * @access private
 */
	function __clean() {
		if (get_magic_quotes_gpc()) {
			$this->__cleaned = stripslashes($this->__tainted);
		} else {
			$this->__cleaned = $this->__tainted;
		}

		$this->__cleaned = str_replace(array("&amp;", "&lt;", "&gt;"), array("&amp;amp;", "&amp;lt;", "&amp;gt;"), $this->__cleaned);
		$this->__cleaned = preg_replace('#(&\#*\w+)[\x00-\x20]+;#u', "$1;", $this->__cleaned);
		$this->__cleaned = preg_replace('#(&\#x*)([0-9A-F]+);*#iu', "$1$2;", $this->__cleaned);
		$this->__cleaned = html_entity_decode($this->__cleaned, ENT_COMPAT, "UTF-8");
		$this->__cleaned = preg_replace('#(<[^>]+[\x00-\x20\"\'\/])(on|xmlns)[^>]*>#iUu', "$1>", $this->__cleaned);
		$this->__cleaned = preg_replace('#([a-z]*)[\x00-\x20]*=[\x00-\x20]*([\`\'\"]*)[\\x00-\x20]*j[\x00-\x20]*a[\x00-\x20]*v[\x00-\x20]*a[\x00-\x20]*s[\x00-\x20]*c[\x00-\x20]*r[\x00-\x20]*i[\x00-\x20]*p[\x00-\x20]*t[\x00-\x20]*:#iUu', '$1=$2nojavascript...', $this->__cleaned);
		$this->__cleaned = preg_replace('#([a-z]*)[\x00-\x20]*=([\'\"]*)[\x00-\x20]*v[\x00-\x20]*b[\x00-\x20]*s[\x00-\x20]*c[\x00-\x20]*r[\x00-\x20]*i[\x00-\x20]*p[\x00-\x20]*t[\x00-\x20]*:#iUu', '$1=$2novbscript...', $this->__cleaned);
		$this->__cleaned = preg_replace('#([a-z]*)[\x00-\x20]*=*([\'\"]*)[\x00-\x20]*-moz-binding[\x00-\x20]*:#iUu','$1=$2nomozbinding...', $this->__cleaned);
		$this->__cleaned = preg_replace('#([a-z]*)[\x00-\x20]*=([\'\"]*)[\x00-\x20]*data[\x00-\x20]*:#Uu', '$1=$2nodata...', $this->__cleaned);
		$this->__cleaned = preg_replace('#(<[^>]+)style[\x00-\x20]*=[\x00-\x20]*([\`\'\"]*).*expression[\x00-\x20]*\([^>]*>#iU', "$1>", $this->__cleaned);
		$this->__cleaned = preg_replace('#(<[^>]+)style[\x00-\x20]*=[\x00-\x20]*([\`\'\"]*).*behaviour[\x00-\x20]*\([^>]*>#iU', "$1>", $this->__cleaned);
		$this->__cleaned = preg_replace('#(<[^>]+)style[\x00-\x20]*=[\x00-\x20]*([\`\'\"]*).*s[\x00-\x20]*c[\x00-\x20]*r[\x00-\x20]*i[\x00-\x20]*p[\x00-\x20]*t[\x00-\x20]*:*[^>]*>#iUu', "$1>", $this->__cleaned);
		$this->__cleaned = preg_replace('#</*\w+:\w[^>]*>#i', "", $this->__cleaned);
		do {
			$oldstring = $this->__cleaned;
			$this->__cleaned = preg_replace('#</*(applet|meta|xml|blink|link|style|script|embed|object|iframe|frame|frameset|ilayer|layer|bgsound|title|base)[^>]*>#i', "", $this->__cleaned);
		} while ($oldstring != $this->__cleaned);
		$this->__cleaned = str_replace(array("&amp;", "&lt;", "&gt;"), array("&amp;amp;", "&amp;lt;", "&amp;gt;"), $this->__cleaned);
	}
}<|MERGE_RESOLUTION|>--- conflicted
+++ resolved
@@ -240,11 +240,7 @@
 			Configure::read('Asset.timestamp') === 'force'
 		);
 		if (strpos($path, '?') === false && $timestampEnabled) {
-<<<<<<< HEAD
 			$filepath = preg_replace('/^' . preg_quote($this->request->webroot, '/') . '/', '', $path);
-			$path .= '?' . @filemtime(WWW_ROOT . str_replace('/', DS, $filepath));
-=======
-			$filepath = preg_replace('/^' . preg_quote($this->webroot, '/') . '/', '', $path);
 			$webrootPath = WWW_ROOT . str_replace('/', DS, $filepath);
 			if (file_exists($webrootPath)) {
 				return $path . '?' . @filemtime($webrootPath);
@@ -261,7 +257,6 @@
 				$pluginPath = App::pluginPath($plugin) . 'webroot' . DS . implode(DS, $segments);
 				return $path . '?' . @filemtime($pluginPath);
 			}
->>>>>>> 9e3a41e0
 		}
 		return $path;
 	}
