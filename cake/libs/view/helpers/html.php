<?php
/**
 * Html Helper class file.
 *
 * Simplifies the construction of HTML elements.
 *
 * CakePHP(tm) :  Rapid Development Framework (http://www.cakephp.org)
 * Copyright 2005-2009, Cake Software Foundation, Inc. (http://www.cakefoundation.org)
 *
 * Licensed under The MIT License
 * Redistributions of files must retain the above copyright notice.
 *
 * @filesource
 * @copyright     Copyright 2005-2009, Cake Software Foundation, Inc. (http://www.cakefoundation.org)
 * @link          http://www.cakefoundation.org/projects/info/cakephp CakePHP(tm) Project
 * @package       cake
 * @subpackage    cake.cake.libs.view.helpers
 * @since         CakePHP(tm) v 0.9.1
 * @license       http://www.opensource.org/licenses/mit-license.php The MIT License
 */
/**
 * Html Helper class for easy use of HTML widgets.
 *
 * HtmlHelper encloses all methods needed while working with HTML pages.
 *
 * @package       cake
 * @subpackage    cake.cake.libs.view.helpers
 */
class HtmlHelper extends AppHelper {
/**
 * html tags used by this helper.
 *
 * @var array
 * @access public
 */
	var $tags = array(
		'meta' => '<meta%s/>',
		'metalink' => '<link href="%s"%s/>',
		'link' => '<a href="%s"%s>%s</a>',
		'mailto' => '<a href="mailto:%s" %s>%s</a>',
		'form' => '<form %s>',
		'formend' => '</form>',
		'input' => '<input name="%s" %s/>',
		'textarea' => '<textarea name="%s" %s>%s</textarea>',
		'hidden' => '<input type="hidden" name="%s" %s/>',
		'checkbox' => '<input type="checkbox" name="%s" %s/>',
		'checkboxmultiple' => '<input type="checkbox" name="%s[]"%s />',
		'radio' => '<input type="radio" name="%s" id="%s" %s />%s',
		'selectstart' => '<select name="%s"%s>',
		'selectmultiplestart' => '<select name="%s[]"%s>',
		'selectempty' => '<option value=""%s>&nbsp;</option>',
		'selectoption' => '<option value="%s"%s>%s</option>',
		'selectend' => '</select>',
		'optiongroup' => '<optgroup label="%s"%s>',
		'optiongroupend' => '</optgroup>',
		'checkboxmultiplestart' => '',
		'checkboxmultipleend' => '',
		'password' => '<input type="password" name="%s" %s/>',
		'file' => '<input type="file" name="%s" %s/>',
		'file_no_model' => '<input type="file" name="%s" %s/>',
		'submit' => '<input type="submit" %s/>',
		'submitimage' => '<input type="image" src="%s" %s/>',
		'button' => '<input type="%s" %s/>',
		'image' => '<img src="%s" %s/>',
		'tableheader' => '<th%s>%s</th>',
		'tableheaderrow' => '<tr%s>%s</tr>',
		'tablecell' => '<td%s>%s</td>',
		'tablerow' => '<tr%s>%s</tr>',
		'block' => '<div%s>%s</div>',
		'blockstart' => '<div%s>',
		'blockend' => '</div>',
		'tag' => '<%s%s>%s</%s>',
		'tagstart' => '<%s%s>',
		'tagend' => '</%s>',
		'para' => '<p%s>%s</p>',
		'parastart' => '<p%s>',
		'label' => '<label for="%s"%s>%s</label>',
		'fieldset' => '<fieldset%s>%s</fieldset>',
		'fieldsetstart' => '<fieldset><legend>%s</legend>',
		'fieldsetend' => '</fieldset>',
		'legend' => '<legend>%s</legend>',
		'css' => '<link rel="%s" type="text/css" href="%s" %s/>',
		'style' => '<style type="text/css"%s>%s</style>',
		'charset' => '<meta http-equiv="Content-Type" content="text/html; charset=%s" />',
		'ul' => '<ul%s>%s</ul>',
		'ol' => '<ol%s>%s</ol>',
		'li' => '<li%s>%s</li>',
		'error' => '<div%s>%s</div>',
		'javascriptblock' => '<script type="text/javascript"%s>%s</script>',
		'javascriptstart' => '<script type="text/javascript">',
		'javascriptlink' => '<script type="text/javascript" src="%s"%s></script>',
		'javascriptend' => '</script>'
	);

/**
 * Base URL
 *
 * @var string
 * @access public
 */
	var $base = null;

/**
 * URL to current action.
 *
 * @var string
 * @access public
 */
	var $here = null;

/**
 * Parameter array.
 *
 * @var array
 * @access public
 */
	var $params = array();

/**
 * Current action.
 *
 * @var string
 * @access public
 */
	var $action = null;

/**
 * Enter description here...
 *
 * @var array
 * @access public
 */
	var $data = null;
/**
 * Breadcrumbs.
 *
 * @var	array
 * @access protected
 */
	var $_crumbs = array();

/**
 * Names of script files that have been included once
 *
 * @var array
 * @access private
 **/
	var $__includedScripts = array();
/**
 * Options for the currently opened script block buffer if any.
 *
 * @var array
 * @access protected
 **/
	var $_scriptBlockOptions = array();
/**
 * Document type definitions
 *
 * @var	array
 * @access private
 */
	var $__docTypes = array(
		'html4-strict'  => '<!DOCTYPE HTML PUBLIC "-//W3C//DTD HTML 4.01//EN" "http://www.w3.org/TR/html4/strict.dtd">',
		'html4-trans'  => '<!DOCTYPE HTML PUBLIC "-//W3C//DTD HTML 4.01 Transitional//EN" "http://www.w3.org/TR/html4/loose.dtd">',
		'html4-frame'  => '<!DOCTYPE HTML PUBLIC "-//W3C//DTD HTML 4.01 Frameset//EN" "http://www.w3.org/TR/html4/frameset.dtd">',
		'xhtml-strict' => '<!DOCTYPE html PUBLIC "-//W3C//DTD XHTML 1.0 Strict//EN" "http://www.w3.org/TR/xhtml1/DTD/xhtml1-strict.dtd">',
		'xhtml-trans' => '<!DOCTYPE html PUBLIC "-//W3C//DTD XHTML 1.0 Transitional//EN" "http://www.w3.org/TR/xhtml1/DTD/xhtml1-transitional.dtd">',
		'xhtml-frame' => '<!DOCTYPE html PUBLIC "-//W3C//DTD XHTML 1.0 Frameset//EN" "http://www.w3.org/TR/xhtml1/DTD/xhtml1-frameset.dtd">',
		'xhtml11' => '<!DOCTYPE html PUBLIC "-//W3C//DTD XHTML 1.1//EN" "http://www.w3.org/TR/xhtml11/DTD/xhtml11.dtd">'
	);

/**
 * Adds a link to the breadcrumbs array.
 *
 * @param string $name Text for link
 * @param string $link URL for link (if empty it won't be a link)
 * @param mixed $options Link attributes e.g. array('id'=>'selected')
 * @access public
 */
	function addCrumb($name, $link = null, $options = null) {
		$this->_crumbs[] = array($name, $link, $options);
	}

/**
 * Returns a doctype string.
 *
 * Possible doctypes:
 *   + html4-strict:  HTML4 Strict.
 *   + html4-trans:  HTML4 Transitional.
 *   + html4-frame:  HTML4 Frameset.
 *   + xhtml-strict: XHTML1 Strict.
 *   + xhtml-trans: XHTML1 Transitional.
 *   + xhtml-frame: XHTML1 Frameset.
 *   + xhtml11: XHTML1.1.
 *
 * @param  string $type Doctype to use.
 * @return string Doctype string
 * @access public
 */
	function docType($type = 'xhtml-strict') {
		if (isset($this->__docTypes[$type])) {
			return $this->output($this->__docTypes[$type]);
		}
		return null;
	}

/**
 * Creates a link to an external resource and handles basic meta tags
 *
 * @param  string  $type The title of the external resource
 * @param  mixed   $url   The address of the external resource or string for content attribute
 * @param  array   $attributes Other attributes for the generated tag. If the type attribute is html, rss, atom, or icon, the mime-type is returned.
 * @param  boolean $inline If set to false, the generated tag appears in the head tag of the layout.
 * @return string
 * @access public
 */
	function meta($type, $url = null, $attributes = array(), $inline = true) {
		if (!is_array($type)) {
			$types = array(
				'rss'	=> array('type' => 'application/rss+xml', 'rel' => 'alternate', 'title' => $type, 'link' => $url),
				'atom'	=> array('type' => 'application/atom+xml', 'title' => $type, 'link' => $url),
				'icon'	=> array('type' => 'image/x-icon', 'rel' => 'icon', 'link' => $url),
				'keywords' => array('name' => 'keywords', 'content' => $url),
				'description' => array('name' => 'description', 'content' => $url),
			);

			if ($type === 'icon' && $url === null) {
				$types['icon']['link'] = $this->webroot('favicon.ico');
			}

			if (isset($types[$type])) {
				$type = $types[$type];
			} elseif (!isset($attributes['type']) && $url !== null) {
				if (is_array($url) && isset($url['ext'])) {
					$type = $types[$url['ext']];
				} else {
					$type = $types['rss'];
				}
			} elseif (isset($attributes['type']) && isset($types[$attributes['type']])) {
				$type = $types[$attributes['type']];
				unset($attributes['type']);
			} else {
				$type = array();
			}
		} elseif ($url !== null) {
			$inline = $url;
		}
		$attributes = array_merge($type, $attributes);
		$out = null;

		if (isset($attributes['link'])) {
			if (isset($attributes['rel']) && $attributes['rel'] === 'icon') {
				$out = sprintf($this->tags['metalink'], $attributes['link'], $this->_parseAttributes($attributes, array('link'), ' ', ' '));
				$attributes['rel'] = 'shortcut icon';
			} else {
				$attributes['link'] = $this->url($attributes['link'], true);
			}
			$out .= sprintf($this->tags['metalink'], $attributes['link'], $this->_parseAttributes($attributes, array('link'), ' ', ' '));
		} else {
			$out = sprintf($this->tags['meta'], $this->_parseAttributes($attributes, array('type')));
		}

		if ($inline) {
			return $this->output($out);
		} else {
			$view =& ClassRegistry::getObject('view');
			$view->addScript($out);
		}
	}

/**
 * Returns a charset META-tag.
 *
 * @param  string  $charset The character set to be used in the meta tag. Example: "utf-8".
 * @return string A meta tag containing the specified character set.
 * @access public
 */
	function charset($charset = null) {
		if (empty($charset)) {
			$charset = strtolower(Configure::read('App.encoding'));
		}
		return $this->output(sprintf($this->tags['charset'], (!empty($charset) ? $charset : 'utf-8')));
	}

/**
 * Creates an HTML link.
 *
 * If $url starts with "http://" this is treated as an external link. Else,
 * it is treated as a path to controller/action and parsed with the
 * HtmlHelper::url() method.
 *
 * If the $url is empty, $title is used instead.
 *
 * @param  string  $title The content to be wrapped by <a> tags.
 * @param  mixed   $url Cake-relative URL or array of URL parameters, or external URL (starts with http://)
 * @param  array   $htmlAttributes Array of HTML attributes.
 * @param  string  $confirmMessage JavaScript confirmation message.
 * @param  boolean $escapeTitle	Whether or not $title should be HTML escaped.
 * @return string	An <a /> element.
 * @access public
 */
	function link($title, $url = null, $htmlAttributes = array(), $confirmMessage = false, $escapeTitle = true) {
		if ($url !== null) {
			$url = $this->url($url);
		} else {
			$url = $this->url($title);
			$title = $url;
			$escapeTitle = false;
		}

		if (isset($htmlAttributes['escape']) && $escapeTitle == true) {
			$escapeTitle = $htmlAttributes['escape'];
		}

		if ($escapeTitle === true) {
			$title = h($title);
		} elseif (is_string($escapeTitle)) {
			$title = htmlentities($title, ENT_QUOTES, $escapeTitle);
		}

		if (!empty($htmlAttributes['confirm'])) {
			$confirmMessage = $htmlAttributes['confirm'];
			unset($htmlAttributes['confirm']);
		}
		if ($confirmMessage) {
			$confirmMessage = str_replace("'", "\'", $confirmMessage);
			$confirmMessage = str_replace('"', '\"', $confirmMessage);
			$htmlAttributes['onclick'] = "return confirm('{$confirmMessage}');";
		} elseif (isset($htmlAttributes['default']) && $htmlAttributes['default'] == false) {
			if (isset($htmlAttributes['onclick'])) {
				$htmlAttributes['onclick'] .= ' event.returnValue = false; return false;';
			} else {
				$htmlAttributes['onclick'] = 'event.returnValue = false; return false;';
			}
			unset($htmlAttributes['default']);
		}
		return $this->output(sprintf($this->tags['link'], $url, $this->_parseAttributes($htmlAttributes), $title));
	}

/**
 * Creates a link element for CSS stylesheets.
 *
 * @param mixed $path The name of a CSS style sheet or an array containing names of
 *   CSS stylesheets. If `$path` is prefixed with '/', the path will be relative to the webroot
 *   of your application. Otherwise, the path will be relative to your CSS path, usually webroot/css.
 * @param string $rel Rel attribute. Defaults to "stylesheet". If equal to 'import' the stylesheet will be imported.
 * @param array $htmlAttributes Array of HTML attributes.
 * @param boolean $inline If set to false, the generated tag appears in the head tag of the layout.
 * @return string CSS <link /> or <style /> tag, depending on the type of link.
 * @access public
 */
	function css($path, $rel = null, $htmlAttributes = array(), $inline = true) {
		if (is_array($path)) {
			$out = '';
			foreach ($path as $i) {
				$out .= "\n\t" . $this->css($i, $rel, $htmlAttributes, $inline);
			}
			if ($inline)  {
				return $out . "\n";
			}
			return;
		}

		if (strpos($path, '://') !== false) {
			$url = $path;
		} else {
			if ($path[0] !== '/') {
				$path = CSS_URL . $path;
			}

			if (strpos($path, '?') === false) {
				if (substr($path, -4) !== '.css') {
					$path .= '.css';
				}
			}
<<<<<<< HEAD
			$url = $this->webroot($this->assetTimestamp($path));

=======
			$timestampEnabled = (
				(Configure::read('Asset.timestamp') === true && Configure::read() > 0) ||
				Configure::read('Asset.timestamp') === 'force'
			);

			$url = $this->webroot($path);
			if (strpos($path, '?') === false && $timestampEnabled) {
				$url .= '?' . @filemtime(WWW_ROOT . str_replace('/', DS, $path));
			}
>>>>>>> a4d09a80
			if (Configure::read('Asset.filter.css')) {
				$pos = strpos($url, CSS_URL);
				if ($pos !== false) {
					$url = substr($url, 0, $pos) . 'ccss/' . substr($url, $pos + strlen(CSS_URL));
				}
			}
		}

		if ($rel == 'import') {
			$out = sprintf($this->tags['style'], $this->_parseAttributes($htmlAttributes, null, '', ' '), '@import url(' . $url . ');');
		} else {
			if ($rel == null) {
				$rel = 'stylesheet';
			}
			$out = sprintf($this->tags['css'], $rel, $url, $this->_parseAttributes($htmlAttributes, null, '', ' '));
		}
		$out = $this->output($out);

		if ($inline) {
			return $out;
		} else {
			$view =& ClassRegistry::getObject('view');
			$view->addScript($out);
		}
	}

/**
 * Returns one or many <script> tags depending on the number of scripts given.
 *
 * If the filename is prefixed with "/", the path will be relative to the base path of your
 * application.  Otherwise, the path will be relative to your JavaScript path, usually webroot/js.
 *
 * Can include one or many Javascript files.
 *
 * #### Options
 *
 * - `inline` - Whether script should be output inline or into scripts_for_layout.
 * - `once` - Whether or not the script should be checked for uniqueness. If true scripts will only be
 *   included once, use false to allow the same script to be included more than once per request.
 *
 * @param mixed $url String or array of javascript files to include
 * @param mixed $options Array of options, and html attributes see above. If boolean sets $options['inline'] = value
 * @return mixed String of <script /> tags or null if $inline is false or if $once is true and the file has been
 *   included before.
 **/
	function script($url, $options = array()) {
		if (is_bool($options)) {
			list($inline, $options) = array($options, array());
			$options['inline'] = $inline;
		}
		$options = array_merge(array('inline' => true, 'once' => true), $options);
		if (is_array($url)) {
			$out = '';
			foreach ($url as $i) {
				$out .= "\n\t" . $this->script($i, $options);
			}
			if ($options['inline'])  {
				return $out . "\n";
			}
			return null;
		}
		if ($options['once'] && isset($this->__includedScripts[$url])) {
			return null;
		}
		$this->__includedScripts[$url] = true;

		if (strpos($url, '://') === false) {
			if ($url[0] !== '/') {
				$url = JS_URL . $url;
			}
			if (strpos($url, '?') === false && strpos($url, '.js') === false) {
				$url .= '.js';
			}
			$url = $this->webroot($this->assetTimestamp($url));

			if (Configure::read('Asset.filter.js')) {
				$url = str_replace(JS_URL, 'cjs/', $url);
			}
		}
		$inline = $options['inline'];
		unset($options['inline'], $options['once']);
		$attributes = $this->_parseAttributes($options, ' ', ' ');
		$out = $this->output(sprintf($this->tags['javascriptlink'], $url, $attributes));

		if ($inline) {
			return $out;
		} else {
			$view =& ClassRegistry::getObject('view');
			$view->addScript($out);
		}
	}
/**
 * Wrap $script in a script tag.
 *
 * ### Options
 *
 * - `safe` (boolean) Whether or not the $script should be wrapped in <![CDATA[ ]]>
 * - `inline` (boolean) Whether or not the $script should be added to $scripts_for_layout or output inline
 *
 * @param string $script The script to wrap
 * @param array $options The options to use.
 * @return mixed string or null
 **/
	function scriptBlock($script, $options = array()) {
		$defaultOptions = array('safe' => true, 'inline' => true);
		$options = array_merge($defaultOptions, $options);
		if ($options['safe']) {
			$script  = "\n" . '//<![CDATA[' . "\n" . $script . "\n" . '//]]>' . "\n";
		}
		$inline = $options['inline'];
		unset($options['inline'], $options['safe']);
		$attributes = $this->_parseAttributes($options, ' ', ' ');
		if ($inline) {
			return sprintf($this->tags['javascriptblock'], $attributes, $script);
		} else {
			$view =& ClassRegistry::getObject('view');
			$view->addScript(sprintf($this->tags['javascriptblock'], $attributes, $script));
			return null;
		}
	}
/**
 * Begin a script block that captures output until HtmlHelper::scriptEnd()
 * is called. This capturing block will capture all output between the methods
 * and create a scriptBlock from it.
 *
 * ### Options
 *
 * - `safe` Whether the code block should contain a CDATA
 * - `inline` Should the generated script tag be output inline or in `$scripts_for_layout`
 *
 * @param array $options Options for the code block.
 * @return void
 **/
	function scriptStart($options = array()) {
		$defaultOptions = array('safe' => true, 'inline' => true);
		$options = array_merge($defaultOptions, $options);
		$this->_scriptBlockOptions = $options;
		ob_start();
		return null;
	}
/**
 * End a Buffered section of Javascript capturing.
 * Generates a script tag inline or in `$scripts_for_layout` depending on the settings
 * used when the scriptBlock was started
 *
 * @return mixed depending on the settings of scriptStart() either a script tag or null
 **/
	function scriptEnd() {
		$buffer = ob_get_clean();
		$options = $this->_scriptBlockOptions;
		$this->_scriptBlockOptions = array();
		return $this->scriptBlock($buffer, $options);
	}
/**
 * Builds CSS style data from an array of CSS properties
 *
 * @param array $data Style data array
 * @param boolean $inline Whether or not the style block should be displayed inline
 * @return string CSS styling data
 * @access public
 */
	function style($data, $inline = true) {
		if (!is_array($data)) {
			return $data;
		}
		$out = array();
		foreach ($data as $key=> $value) {
			$out[] = $key.':'.$value.';';
		}
		if ($inline) {
			return join(' ', $out);
		}
		return join("\n", $out);
	}

/**
 * Returns the breadcrumb trail as a sequence of &raquo;-separated links.
 *
 * @param  string  $separator Text to separate crumbs.
 * @param  string  $startText This will be the first crumb, if false it defaults to first crumb in array
 * @return string
 * @access public
 */
	function getCrumbs($separator = '&raquo;', $startText = false) {
		if (count($this->_crumbs)) {
			$out = array();
			if ($startText) {
				$out[] = $this->link($startText, '/');
			}

			foreach ($this->_crumbs as $crumb) {
				if (!empty($crumb[1])) {
					$out[] = $this->link($crumb[0], $crumb[1], $crumb[2]);
				} else {
					$out[] = $crumb[0];
				}
			}
			return $this->output(join($separator, $out));
		} else {
			return null;
		}
	}

/**
 * Creates a formatted IMG element.
 *
 * @param string $path Path to the image file, relative to the app/webroot/img/ directory.
 * @param array	$options Array of HTML attributes.
 * @return string completed img tag
 * @access public
 */
	function image($path, $options = array()) {
		if (is_array($path)) {
			$path = $this->url($path);
		} elseif (strpos($path, '://') === false) {
			if ($path[0] !== '/') {
				$path = IMAGES_URL . $path;
<<<<<<< HEAD
=======
			}

			if ((Configure::read('Asset.timestamp') == true && Configure::read() > 0) || Configure::read('Asset.timestamp') === 'force') {
				$path = $this->webroot($path) . '?' . @filemtime(WWW_ROOT . str_replace('/', DS, $path));
			} else {
				$path = $this->webroot($path);
>>>>>>> a4d09a80
			}
			$path = $this->webroot($this->assetTimestamp($path));
		}

		if (!isset($options['alt'])) {
			$options['alt'] = '';
		}

		$url = false;
		if (!empty($options['url'])) {
			$url = $options['url'];
			unset($options['url']);
		}

		$image = sprintf($this->tags['image'], $path, $this->_parseAttributes($options, null, '', ' '));

		if ($url) {
			return $this->output(sprintf($this->tags['link'], $this->url($url), null, $image));
		}

		return $this->output($image);
	}

/**
 * Returns a row of formatted and named TABLE headers.
 *
 * @param array $names Array of tablenames.
 * @param array $trOptions HTML options for TR elements.
 * @param array $thOptions HTML options for TH elements.
 * @return string Completed table headers
 * @access public
 */
	function tableHeaders($names, $trOptions = null, $thOptions = null) {
		$out = array();
		foreach ($names as $arg) {
			$out[] = sprintf($this->tags['tableheader'], $this->_parseAttributes($thOptions), $arg);
		}
		$data = sprintf($this->tags['tablerow'], $this->_parseAttributes($trOptions), join(' ', $out));
		return $this->output($data);
	}

/**
 * Returns a formatted string of table rows (TR's with TD's in them).
 *
 * @param array $data		Array of table data
 * @param array $oddTrOptions HTML options for odd TR elements if true useCount is used
 * @param array $evenTrOptions HTML options for even TR elements
 * @param bool $useCount adds class "column-$i"
 * @param bool $continueOddEven If false, will use a non-static $count variable, so that the odd/even count is reset to zero just for that call
 * @return string	Formatted HTML
 * @access public
 */
	function tableCells($data, $oddTrOptions = null, $evenTrOptions = null, $useCount = false, $continueOddEven = true) {
		if (empty($data[0]) || !is_array($data[0])) {
			$data = array($data);
		}

		if ($oddTrOptions === true) {
			$useCount = true;
			$oddTrOptions = null;
		}

		if ($evenTrOptions === false) {
			$continueOddEven = false;
			$evenTrOptions = null;
		}

		if ($continueOddEven) {
			static $count = 0;
		} else {
			$count = 0;
		}

		foreach ($data as $line) {
			$count++;
			$cellsOut = array();
			$i = 0;
			foreach ($line as $cell) {
				$cellOptions = array();

				if (is_array($cell)) {
					$cellOptions = $cell[1];
					$cell = $cell[0];
				} elseif ($useCount) {
					$cellOptions['class'] = 'column-' . ++$i;
				}
				$cellsOut[] = sprintf($this->tags['tablecell'], $this->_parseAttributes($cellOptions), $cell);
			}
			$options = $this->_parseAttributes($count % 2 ? $oddTrOptions : $evenTrOptions);
			$out[] = sprintf($this->tags['tablerow'], $options, join(' ', $cellsOut));
		}
		return $this->output(join("\n", $out));
	}

/**
 * Returns a formatted block tag, i.e DIV, SPAN, P.
 *
 * ## Attributes
 *
 * - `escape` Whether or not the contents should be html_entity escaped.
 *
 * @param string $name Tag name.
 * @param string $text String content that will appear inside the div element.
 *   If null, only a start tag will be printed
 * @param array $attributes Additional HTML attributes of the DIV tag, see above.
 * @param boolean $escape If true, $text will be HTML-escaped (Deprecated, use $attributes[escape])
 * @return string The formatted tag element
 * @access public
 */
	function tag($name, $text = null, $attributes = array(), $escape = false) {
		if ($escape || isset($attributes['escape']) && $attributes['escape']) {
			if (is_array($attributes)) {
				unset($attributes['escape']);
			}
			$text = h($text);
		}
		if (!is_array($attributes)) {
			$attributes = array('class' => $attributes);
		}
		if ($text === null) {
			$tag = 'tagstart';
		} else {
			$tag = 'tag';
		}
		return $this->output(sprintf($this->tags[$tag], $name, $this->_parseAttributes($attributes, null, ' ', ''), $text, $name));
	}

/**
 * Returns a formatted DIV tag for HTML FORMs.
 *
 * @param string $class CSS class name of the div element.
 * @param string $text String content that will appear inside the div element.
 *   If null, only a start tag will be printed
 * @param array $attributes Additional HTML attributes of the DIV tag
 * @param boolean $escape If true, $text will be HTML-escaped
 * @return string The formatted DIV element
 * @access public
 */
	function div($class = null, $text = null, $attributes = array(), $escape = false) {
		if ($class != null && !empty($class)) {
			$attributes['class'] = $class;
		}
		return $this->tag('div', $text, $attributes, $escape);
	}

/**
 * Returns a formatted P tag.
 *
 * @param string $class CSS class name of the p element.
 * @param string $text String content that will appear inside the p element.
 * @param array $attributes Additional HTML attributes of the P tag
 * @param boolean $escape If true, $text will be HTML-escaped
 * @return string The formatted P element
 * @access public
 */
	function para($class, $text, $attributes = array(), $escape = false) {
		if ($escape) {
			$text = h($text);
		}
		if ($class != null && !empty($class)) {
			$attributes['class'] = $class;
		}
		if ($text === null) {
			$tag = 'parastart';
		} else {
			$tag = 'para';
		}
		return $this->output(sprintf($this->tags[$tag], $this->_parseAttributes($attributes, null, ' ', ''), $text));
	}

/**
 * Build a nested list (UL/OL) out of an associative array.
 *
 * @param array $list Set of elements to list
 * @param array $attributes Additional HTML attributes of the list (ol/ul) tag or if ul/ol use that as tag
 * @param array $itemAttributes Additional HTML attributes of the list item (LI) tag
 * @param string $tag Type of list tag to use (ol/ul)
 * @return string The nested list
 * @access public
 */
	function nestedList($list, $attributes = array(), $itemAttributes = array(), $tag = 'ul') {
		if (is_string($attributes)) {
			$tag = $attributes;
			$attributes = array();
		}
		$items = $this->__nestedListItem($list, $attributes, $itemAttributes, $tag);
		return sprintf($this->tags[$tag], $this->_parseAttributes($attributes, null, ' ', ''), $items);
	}

/**
 * Internal function to build a nested list (UL/OL) out of an associative array.
 *
 * @param array $list Set of elements to list
 * @param array $attributes Additional HTML attributes of the list (ol/ul) tag
 * @param array $itemAttributes Additional HTML attributes of the list item (LI) tag
 * @param string $tag Type of list tag to use (ol/ul)
 * @return string The nested list element
 * @access private
 * @see nestedList()
 */
	function __nestedListItem($items, $attributes, $itemAttributes, $tag) {
		$out = '';

		$index = 1;
		foreach ($items as $key => $item) {
			if (is_array($item)) {
				$item = $key . $this->nestedList($item, $attributes, $itemAttributes, $tag);
			}
			if (isset($itemAttributes['even']) && $index % 2 == 0) {
				$itemAttributes['class'] = $itemAttributes['even'];
			} else if (isset($itemAttributes['odd']) && $index % 2 != 0) {
				$itemAttributes['class'] = $itemAttributes['odd'];
			}
			$out .= sprintf($this->tags['li'], $this->_parseAttributes(array_diff_key($itemAttributes, array_flip(array('even', 'odd'))), null, ' ', ''), $item);
			$index++;
		}
		return $out;
	}
}
?><|MERGE_RESOLUTION|>--- conflicted
+++ resolved
@@ -373,20 +373,8 @@
 					$path .= '.css';
 				}
 			}
-<<<<<<< HEAD
 			$url = $this->webroot($this->assetTimestamp($path));
 
-=======
-			$timestampEnabled = (
-				(Configure::read('Asset.timestamp') === true && Configure::read() > 0) ||
-				Configure::read('Asset.timestamp') === 'force'
-			);
-
-			$url = $this->webroot($path);
-			if (strpos($path, '?') === false && $timestampEnabled) {
-				$url .= '?' . @filemtime(WWW_ROOT . str_replace('/', DS, $path));
-			}
->>>>>>> a4d09a80
 			if (Configure::read('Asset.filter.css')) {
 				$pos = strpos($url, CSS_URL);
 				if ($pos !== false) {
@@ -604,15 +592,6 @@
 		} elseif (strpos($path, '://') === false) {
 			if ($path[0] !== '/') {
 				$path = IMAGES_URL . $path;
-<<<<<<< HEAD
-=======
-			}
-
-			if ((Configure::read('Asset.timestamp') == true && Configure::read() > 0) || Configure::read('Asset.timestamp') === 'force') {
-				$path = $this->webroot($path) . '?' . @filemtime(WWW_ROOT . str_replace('/', DS, $path));
-			} else {
-				$path = $this->webroot($path);
->>>>>>> a4d09a80
 			}
 			$path = $this->webroot($this->assetTimestamp($path));
 		}
