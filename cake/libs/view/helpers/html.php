<?php
/**
 * Html Helper class file.
 *
 * Simplifies the construction of HTML elements.
 *
 * CakePHP(tm) : Rapid Development Framework (http://cakephp.org)
 * Copyright 2005-2009, Cake Software Foundation, Inc. (http://cakefoundation.org)
 *
 * Licensed under The MIT License
 * Redistributions of files must retain the above copyright notice.
 *
 * @copyright     Copyright 2005-2009, Cake Software Foundation, Inc. (http://cakefoundation.org)
 * @link          http://cakephp.org CakePHP(tm) Project
 * @package       cake
 * @subpackage    cake.cake.libs.view.helpers
 * @since         CakePHP(tm) v 0.9.1
 * @license       MIT License (http://www.opensource.org/licenses/mit-license.php)
 */
/**
 * Html Helper class for easy use of HTML widgets.
 *
 * HtmlHelper encloses all methods needed while working with HTML pages.
 *
 * @package       cake
 * @subpackage    cake.cake.libs.view.helpers
 */
class HtmlHelper extends AppHelper {
/**
 * html tags used by this helper.
 *
 * @var array
 * @access public
 */
	var $tags = array(
		'meta' => '<meta%s/>',
		'metalink' => '<link href="%s"%s/>',
		'link' => '<a href="%s"%s>%s</a>',
		'mailto' => '<a href="mailto:%s" %s>%s</a>',
		'form' => '<form %s>',
		'formend' => '</form>',
		'input' => '<input name="%s" %s/>',
		'textarea' => '<textarea name="%s" %s>%s</textarea>',
		'hidden' => '<input type="hidden" name="%s" %s/>',
		'checkbox' => '<input type="checkbox" name="%s" %s/>',
		'checkboxmultiple' => '<input type="checkbox" name="%s[]"%s />',
		'radio' => '<input type="radio" name="%s" id="%s" %s />%s',
		'selectstart' => '<select name="%s"%s>',
		'selectmultiplestart' => '<select name="%s[]"%s>',
		'selectempty' => '<option value=""%s>&nbsp;</option>',
		'selectoption' => '<option value="%s"%s>%s</option>',
		'selectend' => '</select>',
		'optiongroup' => '<optgroup label="%s"%s>',
		'optiongroupend' => '</optgroup>',
		'checkboxmultiplestart' => '',
		'checkboxmultipleend' => '',
		'password' => '<input type="password" name="%s" %s/>',
		'file' => '<input type="file" name="%s" %s/>',
		'file_no_model' => '<input type="file" name="%s" %s/>',
		'submit' => '<input %s/>',
		'submitimage' => '<input type="image" src="%s" %s/>',
		'button' => '<button type="%s"%s>%s</button>',
		'image' => '<img src="%s" %s/>',
		'tableheader' => '<th%s>%s</th>',
		'tableheaderrow' => '<tr%s>%s</tr>',
		'tablecell' => '<td%s>%s</td>',
		'tablerow' => '<tr%s>%s</tr>',
		'block' => '<div%s>%s</div>',
		'blockstart' => '<div%s>',
		'blockend' => '</div>',
		'tag' => '<%s%s>%s</%s>',
		'tagstart' => '<%s%s>',
		'tagend' => '</%s>',
		'para' => '<p%s>%s</p>',
		'parastart' => '<p%s>',
		'label' => '<label for="%s"%s>%s</label>',
		'fieldset' => '<fieldset%s>%s</fieldset>',
		'fieldsetstart' => '<fieldset><legend>%s</legend>',
		'fieldsetend' => '</fieldset>',
		'legend' => '<legend>%s</legend>',
		'css' => '<link rel="%s" type="text/css" href="%s" %s/>',
		'style' => '<style type="text/css"%s>%s</style>',
		'charset' => '<meta http-equiv="Content-Type" content="text/html; charset=%s" />',
		'ul' => '<ul%s>%s</ul>',
		'ol' => '<ol%s>%s</ol>',
		'li' => '<li%s>%s</li>',
		'error' => '<div%s>%s</div>',
		'javascriptblock' => '<script type="text/javascript"%s>%s</script>',
		'javascriptstart' => '<script type="text/javascript">',
		'javascriptlink' => '<script type="text/javascript" src="%s"%s></script>',
		'javascriptend' => '</script>'
	);

/**
 * Base URL
 *
 * @var string
 * @access public
 */
	var $base = null;

/**
 * URL to current action.
 *
 * @var string
 * @access public
 */
	var $here = null;

/**
 * Parameter array.
 *
 * @var array
 * @access public
 */
	var $params = array();

/**
 * Current action.
 *
 * @var string
 * @access public
 */
	var $action = null;

/**
 * Enter description here...
 *
 * @var array
 * @access public
 */
	var $data = null;
/**
 * Breadcrumbs.
 *
 * @var	array
 * @access protected
 */
	var $_crumbs = array();

/**
 * Names of script files that have been included once
 *
 * @var array
 * @access private
 */
	var $__includedScripts = array();
/**
 * Options for the currently opened script block buffer if any.
 *
 * @var array
 * @access protected
 */
	var $_scriptBlockOptions = array();
/**
 * Document type definitions
 *
 * @var	array
 * @access private
 */
	var $__docTypes = array(
		'html4-strict'  => '<!DOCTYPE HTML PUBLIC "-//W3C//DTD HTML 4.01//EN" "http://www.w3.org/TR/html4/strict.dtd">',
		'html4-trans'  => '<!DOCTYPE HTML PUBLIC "-//W3C//DTD HTML 4.01 Transitional//EN" "http://www.w3.org/TR/html4/loose.dtd">',
		'html4-frame'  => '<!DOCTYPE HTML PUBLIC "-//W3C//DTD HTML 4.01 Frameset//EN" "http://www.w3.org/TR/html4/frameset.dtd">',
		'xhtml-strict' => '<!DOCTYPE html PUBLIC "-//W3C//DTD XHTML 1.0 Strict//EN" "http://www.w3.org/TR/xhtml1/DTD/xhtml1-strict.dtd">',
		'xhtml-trans' => '<!DOCTYPE html PUBLIC "-//W3C//DTD XHTML 1.0 Transitional//EN" "http://www.w3.org/TR/xhtml1/DTD/xhtml1-transitional.dtd">',
		'xhtml-frame' => '<!DOCTYPE html PUBLIC "-//W3C//DTD XHTML 1.0 Frameset//EN" "http://www.w3.org/TR/xhtml1/DTD/xhtml1-frameset.dtd">',
		'xhtml11' => '<!DOCTYPE html PUBLIC "-//W3C//DTD XHTML 1.1//EN" "http://www.w3.org/TR/xhtml11/DTD/xhtml11.dtd">'
	);

/**
 * Adds a link to the breadcrumbs array.
 *
 * @param string $name Text for link
 * @param string $link URL for link (if empty it won't be a link)
 * @param mixed $options Link attributes e.g. array('id'=>'selected')
 * @return void
 * @see HtmlHelper::link() for details on $options that can be used.
 * @access public
 */
	function addCrumb($name, $link = null, $options = null) {
		$this->_crumbs[] = array($name, $link, $options);
	}

/**
 * Returns a doctype string.
 *
 * Possible doctypes:
 *
 *  - html4-strict:  HTML4 Strict.
 *  - html4-trans:  HTML4 Transitional.
 *  - html4-frame:  HTML4 Frameset.
 *  - xhtml-strict: XHTML1 Strict.
 *  - xhtml-trans: XHTML1 Transitional.
 *  - xhtml-frame: XHTML1 Frameset.
 *  - xhtml11: XHTML1.1.
 *
 * @param string $type Doctype to use.
 * @return string Doctype string
 * @access public
 */
	function docType($type = 'xhtml-strict') {
		if (isset($this->__docTypes[$type])) {
			return $this->__docTypes[$type];
		}
		return null;
	}

/**
 * Creates a link to an external resource and handles basic meta tags
 *
 * #### Options
 *
 * - `inline` Whether or not the link element should be output inline, or in scripts_for_layout.
 *
 * @param string $type The title of the external resource
 * @param mixed $url The address of the external resource or string for content attribute
 * @param array $options Other attributes for the generated tag. If the type attribute is html,
 *    rss, atom, or icon, the mime-type is returned.
 * @return string A completed <link /> element.
 * @access public
 */
	function meta($type, $url = null, $options = array()) {
		$inline = isset($options['inline']) ? $options['inline'] : true;
		unset($options['inline']);

		if (!is_array($type)) {
			$types = array(
				'rss'	=> array('type' => 'application/rss+xml', 'rel' => 'alternate', 'title' => $type, 'link' => $url),
				'atom'	=> array('type' => 'application/atom+xml', 'title' => $type, 'link' => $url),
				'icon'	=> array('type' => 'image/x-icon', 'rel' => 'icon', 'link' => $url),
				'keywords' => array('name' => 'keywords', 'content' => $url),
				'description' => array('name' => 'description', 'content' => $url),
			);

			if ($type === 'icon' && $url === null) {
				$types['icon']['link'] = $this->webroot('favicon.ico');
			}

			if (isset($types[$type])) {
				$type = $types[$type];
			} elseif (!isset($options['type']) && $url !== null) {
				if (is_array($url) && isset($url['ext'])) {
					$type = $types[$url['ext']];
				} else {
					$type = $types['rss'];
				}
			} elseif (isset($options['type']) && isset($types[$options['type']])) {
				$type = $types[$options['type']];
				unset($options['type']);
			} else {
				$type = array();
			}
		} elseif ($url !== null) {
			$inline = $url;
		}
		$options = array_merge($type, $options);
		$out = null;

		if (isset($options['link'])) {
			if (isset($options['rel']) && $options['rel'] === 'icon') {
				$out = sprintf($this->tags['metalink'], $options['link'], $this->_parseAttributes($options, array('link'), ' ', ' '));
				$options['rel'] = 'shortcut icon';
			} else {
				$options['link'] = $this->url($options['link'], true);
			}
			$out .= sprintf($this->tags['metalink'], $options['link'], $this->_parseAttributes($options, array('link'), ' ', ' '));
		} else {
			$out = sprintf($this->tags['meta'], $this->_parseAttributes($options, array('type')));
		}

		if ($inline) {
			return $out;
		} else {
			$view =& ClassRegistry::getObject('view');
			$view->addScript($out);
		}
	}

/**
 * Returns a charset META-tag.
 *
 * @param  string  $charset The character set to be used in the meta tag. Example: "utf-8".
 * @return string A meta tag containing the specified character set.
 * @access public
 */
	function charset($charset = null) {
		if (empty($charset)) {
			$charset = strtolower(Configure::read('App.encoding'));
		}
		return sprintf($this->tags['charset'], (!empty($charset) ? $charset : 'utf-8'));
	}

/**
 * Creates an HTML link.
 *
 * If $url starts with "http://" this is treated as an external link. Else,
 * it is treated as a path to controller/action and parsed with the
 * HtmlHelper::url() method.
 *
 * If the $url is empty, $title is used instead.
 *
 * #### Options
 *
 * - `escape` Set to false to disable escaping of title and attributes.
 *
 * @param string $title The content to be wrapped by <a> tags.
 * @param mixed $url Cake-relative URL or array of URL parameters, or external URL (starts with http://)
 * @param array $options Array of HTML attributes.
 * @param string $confirmMessage JavaScript confirmation message.
 * @return string An <a /> element.
 * @access public
 */
	function link($title, $url = null, $options = array(), $confirmMessage = false) {
		$escapeTitle = true;
		if ($url !== null) {
			$url = $this->url($url);
		} else {
			$url = $this->url($title);
			$title = $url;
			$escapeTitle = false;
		}

		if (isset($options['escape'])) {
			$escapeTitle = $options['escape'];
		}

		if ($escapeTitle === true) {
			$title = h($title);
		} elseif (is_string($escapeTitle)) {
			$title = htmlentities($title, ENT_QUOTES, $escapeTitle);
		}

		if (!empty($options['confirm'])) {
			$confirmMessage = $options['confirm'];
			unset($options['confirm']);
		}
		if ($confirmMessage) {
			$confirmMessage = str_replace("'", "\'", $confirmMessage);
			$confirmMessage = str_replace('"', '\"', $confirmMessage);
			$options['onclick'] = "return confirm('{$confirmMessage}');";
		} elseif (isset($options['default']) && $options['default'] == false) {
			if (isset($options['onclick'])) {
				$options['onclick'] .= ' event.returnValue = false; return false;';
			} else {
				$options['onclick'] = 'event.returnValue = false; return false;';
			}
			unset($options['default']);
		}
		return sprintf($this->tags['link'], $url, $this->_parseAttributes($options), $title);
	}

/**
 * Creates a link element for CSS stylesheets.
 *
 * #### Options 
 *
 * - `inline` If set to false, the generated tag appears in the head tag of the layout. Defaults to true
 *
 * @param mixed $path The name of a CSS style sheet or an array containing names of
 *   CSS stylesheets. If `$path` is prefixed with '/', the path will be relative to the webroot
 *   of your application. Otherwise, the path will be relative to your CSS path, usually webroot/css.
 * @param string $rel Rel attribute. Defaults to "stylesheet". If equal to 'import' the stylesheet will be imported.
 * @param array $options Array of HTML attributes.
 * @return string CSS <link /> or <style /> tag, depending on the type of link.
 * @access public
 */
	function css($path, $rel = null, $options = array()) {
		$options += array('inline' => true);
		if (is_array($path)) {
			$out = '';
			foreach ($path as $i) {
				$out .= "\n\t" . $this->css($i, $rel, $options);
			}
			if ($options['inline'])  {
				return $out . "\n";
			}
			return;
		}

		if (strpos($path, '://') !== false) {
			$url = $path;
		} else {
			if ($path[0] !== '/') {
				$path = CSS_URL . $path;
			}

			if (strpos($path, '?') === false) {
				if (substr($path, -4) !== '.css') {
					$path .= '.css';
				}
			}
			$url = $this->webroot($this->assetTimestamp($path));

			if (Configure::read('Asset.filter.css')) {
				$pos = strpos($url, CSS_URL);
				if ($pos !== false) {
					$url = substr($url, 0, $pos) . 'ccss/' . substr($url, $pos + strlen(CSS_URL));
				}
			}
		}

		if ($rel == 'import') {
			$out = sprintf($this->tags['style'], $this->_parseAttributes($options, array('inline'), '', ' '), '@import url(' . $url . ');');
		} else {
			if ($rel == null) {
				$rel = 'stylesheet';
			}
			$out = sprintf($this->tags['css'], $rel, $url, $this->_parseAttributes($options, array('inline'), '', ' '));
		}

		if ($options['inline']) {
			return $out;
		} else {
			$view =& ClassRegistry::getObject('view');
			$view->addScript($out);
		}
	}

/**
 * Returns one or many <script> tags depending on the number of scripts given.
 *
 * If the filename is prefixed with "/", the path will be relative to the base path of your
 * application.  Otherwise, the path will be relative to your JavaScript path, usually webroot/js.
 *
 * Can include one or many Javascript files.
 *
 * #### Options
 *
 * - `inline` - Whether script should be output inline or into scripts_for_layout.
 * - `once` - Whether or not the script should be checked for uniqueness. If true scripts will only be
 *   included once, use false to allow the same script to be included more than once per request.
 *
 * @param mixed $url String or array of javascript files to include
 * @param mixed $options Array of options, and html attributes see above. If boolean sets $options['inline'] = value
 * @return mixed String of <script /> tags or null if $inline is false or if $once is true and the file has been
 *   included before.
 */
	function script($url, $options = array()) {
		if (is_bool($options)) {
			list($inline, $options) = array($options, array());
			$options['inline'] = $inline;
		}
		$options = array_merge(array('inline' => true, 'once' => true), $options);
		if (is_array($url)) {
			$out = '';
			foreach ($url as $i) {
				$out .= "\n\t" . $this->script($i, $options);
			}
			if ($options['inline'])  {
				return $out . "\n";
			}
			return null;
		}
		if ($options['once'] && isset($this->__includedScripts[$url])) {
			return null;
		}
		$this->__includedScripts[$url] = true;

		if (strpos($url, '://') === false) {
			if ($url[0] !== '/') {
				$url = JS_URL . $url;
			}
			if (strpos($url, '?') === false && strpos($url, '.js') === false) {
				$url .= '.js';
			}
			$url = $this->webroot($this->assetTimestamp($url));

			if (Configure::read('Asset.filter.js')) {
				$url = str_replace(JS_URL, 'cjs/', $url);
			}
		}
		$attributes = $this->_parseAttributes($options, array('inline', 'once'), ' ');
		$out = sprintf($this->tags['javascriptlink'], $url, $attributes);

		if ($options['inline']) {
			return $out;
		} else {
			$view =& ClassRegistry::getObject('view');
			$view->addScript($out);
		}
	}
/**
 * Wrap $script in a script tag.
 *
 * ### Options
 *
 * - `safe` (boolean) Whether or not the $script should be wrapped in <![CDATA[ ]]>
 * - `inline` (boolean) Whether or not the $script should be added to $scripts_for_layout or output inline
 *
 * @param string $script The script to wrap
 * @param array $options The options to use.
 * @return mixed string or null depending on the value of `$options['inline']`
 */
	function scriptBlock($script, $options = array()) {
		$options += array('safe' => true, 'inline' => true);
		if ($options['safe']) {
			$script  = "\n" . '//<![CDATA[' . "\n" . $script . "\n" . '//]]>' . "\n";
		}
		$inline = $options['inline'];
		unset($options['inline'], $options['safe']);
		$attributes = $this->_parseAttributes($options, ' ', ' ');
		if ($inline) {
			return sprintf($this->tags['javascriptblock'], $attributes, $script);
		} else {
			$view =& ClassRegistry::getObject('view');
			$view->addScript(sprintf($this->tags['javascriptblock'], $attributes, $script));
			return null;
		}
	}
/**
 * Begin a script block that captures output until HtmlHelper::scriptEnd()
 * is called. This capturing block will capture all output between the methods
 * and create a scriptBlock from it.
 *
 * ### Options
 *
 * - `safe` Whether the code block should contain a CDATA
 * - `inline` Should the generated script tag be output inline or in `$scripts_for_layout`
 *
 * @param array $options Options for the code block.
 * @return void
 */
	function scriptStart($options = array()) {
		$options += array('safe' => true, 'inline' => true);
		$this->_scriptBlockOptions = $options;
		ob_start();
		return null;
	}
/**
 * End a Buffered section of Javascript capturing.
 * Generates a script tag inline or in `$scripts_for_layout` depending on the settings
 * used when the scriptBlock was started
 *
 * @return mixed depending on the settings of scriptStart() either a script tag or null
 */
	function scriptEnd() {
		$buffer = ob_get_clean();
		$options = $this->_scriptBlockOptions;
		$this->_scriptBlockOptions = array();
		return $this->scriptBlock($buffer, $options);
	}
/**
 * Builds CSS style data from an array of CSS properties
 *
 * @param array $data Style data array
 * @param boolean $oneline Whether or not the style block should be displayed on one line.
 * @return string CSS styling data
 * @access public
 */
	function style($data, $oneline = true) {
		if (!is_array($data)) {
			return $data;
		}
		$out = array();
		foreach ($data as $key=> $value) {
			$out[] = $key.':'.$value.';';
		}
		if ($oneline) {
			return join(' ', $out);
		}
		return implode("\n", $out);
	}

/**
 * Returns the breadcrumb trail as a sequence of &raquo;-separated links.
 *
 * @param string $separator Text to separate crumbs.
 * @param string $startText This will be the first crumb, if false it defaults to first crumb in array
 * @return string
 * @access public
 */
	function getCrumbs($separator = '&raquo;', $startText = false) {
		if (!empty($this->_crumbs)) {
			$out = array();
			if ($startText) {
				$out[] = $this->link($startText, '/');
			}

			foreach ($this->_crumbs as $crumb) {
				if (!empty($crumb[1])) {
					$out[] = $this->link($crumb[0], $crumb[1], $crumb[2]);
				} else {
					$out[] = $crumb[0];
				}
			}
<<<<<<< HEAD
			return $this->output(implode($separator, $out));
=======
			return join($separator, $out);
>>>>>>> 33ef318f
		} else {
			return null;
		}
	}

/**
 * Creates a formatted IMG element. If `$options['url']` is provided, an image link will be 
 * generated with the link pointed at `$options['url']`.  This method will set an empty
 * alt attribute if one is not supplied.
 *
 * @param string $path Path to the image file, relative to the app/webroot/img/ directory.
 * @param array $options Array of HTML attributes.
 * @return string completed img tag
 * @access public
 */
	function image($path, $options = array()) {
		if (is_array($path)) {
			$path = $this->url($path);
		} elseif (strpos($path, '://') === false) {
			if ($path[0] !== '/') {
				$path = IMAGES_URL . $path;
			}
			$path = $this->webroot($this->assetTimestamp($path));
		}

		if (!isset($options['alt'])) {
			$options['alt'] = '';
		}

		$url = false;
		if (!empty($options['url'])) {
			$url = $options['url'];
			unset($options['url']);
		}

		$image = sprintf($this->tags['image'], $path, $this->_parseAttributes($options, null, '', ' '));

		if ($url) {
			return sprintf($this->tags['link'], $this->url($url), null, $image);
		}
		return $image;
	}

/**
 * Returns a row of formatted and named TABLE headers.
 *
 * @param array $names Array of tablenames.
 * @param array $trOptions HTML options for TR elements.
 * @param array $thOptions HTML options for TH elements.
 * @return string Completed table headers
 * @access public
 */
	function tableHeaders($names, $trOptions = null, $thOptions = null) {
		$out = array();
		foreach ($names as $arg) {
			$out[] = sprintf($this->tags['tableheader'], $this->_parseAttributes($thOptions), $arg);
		}
<<<<<<< HEAD
		$data = sprintf($this->tags['tablerow'], $this->_parseAttributes($trOptions), implode(' ', $out));
		return $this->output($data);
=======
		return sprintf($this->tags['tablerow'], $this->_parseAttributes($trOptions), join(' ', $out));
>>>>>>> 33ef318f
	}

/**
 * Returns a formatted string of table rows (TR's with TD's in them).
 *
 * @param array $data Array of table data
 * @param array $oddTrOptions HTML options for odd TR elements if true useCount is used
 * @param array $evenTrOptions HTML options for even TR elements
 * @param bool $useCount adds class "column-$i"
 * @param bool $continueOddEven If false, will use a non-static $count variable,
 *    so that the odd/even count is reset to zero just for that call.
 * @return string Formatted HTML
 * @access public
 */
	function tableCells($data, $oddTrOptions = null, $evenTrOptions = null, $useCount = false, $continueOddEven = true) {
		if (empty($data[0]) || !is_array($data[0])) {
			$data = array($data);
		}

		if ($oddTrOptions === true) {
			$useCount = true;
			$oddTrOptions = null;
		}

		if ($evenTrOptions === false) {
			$continueOddEven = false;
			$evenTrOptions = null;
		}

		if ($continueOddEven) {
			static $count = 0;
		} else {
			$count = 0;
		}

		foreach ($data as $line) {
			$count++;
			$cellsOut = array();
			$i = 0;
			foreach ($line as $cell) {
				$cellOptions = array();

				if (is_array($cell)) {
					$cellOptions = $cell[1];
					$cell = $cell[0];
				} elseif ($useCount) {
					$cellOptions['class'] = 'column-' . ++$i;
				}
				$cellsOut[] = sprintf($this->tags['tablecell'], $this->_parseAttributes($cellOptions), $cell);
			}
			$options = $this->_parseAttributes($count % 2 ? $oddTrOptions : $evenTrOptions);
			$out[] = sprintf($this->tags['tablerow'], $options, implode(' ', $cellsOut));
		}
<<<<<<< HEAD
		return $this->output(implode("\n", $out));
=======
		return implode("\n", $out);
>>>>>>> 33ef318f
	}

/**
 * Returns a formatted block tag, i.e DIV, SPAN, P.
 *
 * #### Options
 *
 * - `escape` Whether or not the contents should be html_entity escaped.
 *
 * @param string $name Tag name.
 * @param string $text String content that will appear inside the div element.
 *   If null, only a start tag will be printed
 * @param array $options Additional HTML attributes of the DIV tag, see above.
 * @param boolean $escape If true, $text will be HTML-escaped (Deprecated, use $attributes[escape])
 * @return string The formatted tag element
 * @access public
 */
	function tag($name, $text = null, $options = array()) {
		if (is_array($options) && isset($options['escape']) && $options['escape']) {
			$text = h($text);
			unset($options['escape']);
		}
		if (!is_array($options)) {
			$options = array('class' => $options);
		}
		if ($text === null) {
			$tag = 'tagstart';
		} else {
			$tag = 'tag';
		}
		return sprintf($this->tags[$tag], $name, $this->_parseAttributes($options, null, ' ', ''), $text, $name);
	}

/**
 * Returns a formatted DIV tag for HTML FORMs.
 *
 * #### Options
 *
 * - `escape` Whether or not the contents should be html_entity escaped.
 *
 * @param string $class CSS class name of the div element.
 * @param string $text String content that will appear inside the div element.
 *   If null, only a start tag will be printed
 * @param array $options Additional HTML attributes of the DIV tag
 * @return string The formatted DIV element
 * @access public
 */
	function div($class = null, $text = null, $options = array()) {
		if (!empty($class)) {
			$options['class'] = $class;
		}
		return $this->tag('div', $text, $options);
	}

/**
 * Returns a formatted P tag.
 *
 * #### Options
 *
 * - `escape` Whether or not the contents should be html_entity escaped.
 *
 * @param string $class CSS class name of the p element.
 * @param string $text String content that will appear inside the p element.
 * @param array $options Additional HTML attributes of the P tag
 * @return string The formatted P element
 * @access public
 */
	function para($class, $text, $options = array()) {
		if (isset($options['escape'])) {
			$text = h($text);
		}
		if ($class != null && !empty($class)) {
			$options['class'] = $class;
		}
		if ($text === null) {
			$tag = 'parastart';
		} else {
			$tag = 'para';
		}
		return sprintf($this->tags[$tag], $this->_parseAttributes($options, null, ' ', ''), $text);
	}

/**
 * Build a nested list (UL/OL) out of an associative array.
 *
 * @param array $list Set of elements to list
 * @param array $options Additional HTML attributes of the list (ol/ul) tag or if ul/ol use that as tag
 * @param array $itemOptions Additional HTML attributes of the list item (LI) tag
 * @param string $tag Type of list tag to use (ol/ul)
 * @return string The nested list
 * @access public
 */
	function nestedList($list, $options = array(), $itemOptions = array(), $tag = 'ul') {
		if (is_string($options)) {
			$tag = $options;
			$options = array();
		}
		$items = $this->__nestedListItem($list, $options, $itemOptions, $tag);
		return sprintf($this->tags[$tag], $this->_parseAttributes($options, null, ' ', ''), $items);
	}

/**
 * Internal function to build a nested list (UL/OL) out of an associative array.
 *
 * @param array $list Set of elements to list
 * @param array $options Additional HTML attributes of the list (ol/ul) tag
 * @param array $itemOptions Additional HTML attributes of the list item (LI) tag
 * @param string $tag Type of list tag to use (ol/ul)
 * @return string The nested list element
 * @access private
 * @see HtmlHelper::nestedList()
 */
	function __nestedListItem($items, $options, $itemOptions, $tag) {
		$out = '';

		$index = 1;
		foreach ($items as $key => $item) {
			if (is_array($item)) {
				$item = $key . $this->nestedList($item, $options, $itemOptions, $tag);
			}
			if (isset($itemOptions['even']) && $index % 2 == 0) {
				$itemOptions['class'] = $itemOptions['even'];
			} else if (isset($itemOptions['odd']) && $index % 2 != 0) {
				$itemOptions['class'] = $itemOptions['odd'];
			}
			$out .= sprintf($this->tags['li'], $this->_parseAttributes($itemOptions, array('even', 'odd'), ' ', ''), $item);
			$index++;
		}
		return $out;
	}
}
?><|MERGE_RESOLUTION|>--- conflicted
+++ resolved
@@ -584,11 +584,7 @@
 					$out[] = $crumb[0];
 				}
 			}
-<<<<<<< HEAD
-			return $this->output(implode($separator, $out));
-=======
 			return join($separator, $out);
->>>>>>> 33ef318f
 		} else {
 			return null;
 		}
@@ -646,12 +642,7 @@
 		foreach ($names as $arg) {
 			$out[] = sprintf($this->tags['tableheader'], $this->_parseAttributes($thOptions), $arg);
 		}
-<<<<<<< HEAD
-		$data = sprintf($this->tags['tablerow'], $this->_parseAttributes($trOptions), implode(' ', $out));
-		return $this->output($data);
-=======
 		return sprintf($this->tags['tablerow'], $this->_parseAttributes($trOptions), join(' ', $out));
->>>>>>> 33ef318f
 	}
 
 /**
@@ -705,11 +696,7 @@
 			$options = $this->_parseAttributes($count % 2 ? $oddTrOptions : $evenTrOptions);
 			$out[] = sprintf($this->tags['tablerow'], $options, implode(' ', $cellsOut));
 		}
-<<<<<<< HEAD
-		return $this->output(implode("\n", $out));
-=======
 		return implode("\n", $out);
->>>>>>> 33ef318f
 	}
 
 /**
