--- conflicted
+++ resolved
@@ -1,9 +1,4 @@
 <?php
-<<<<<<< HEAD
-=======
-/* SVN FILE: $Id$ */
-
->>>>>>> cfb46024
 /**
  * Javascript Generator class file.
  *
@@ -22,12 +17,8 @@
  * @subpackage    cake.cake.libs.view.helpers
  * @since         CakePHP v 1.2
  * @license       http://www.opensource.org/licenses/mit-license.php The MIT License
-<<<<<<< HEAD
- **/
-=======
  */
 
->>>>>>> cfb46024
 /**
  * Javascript Generator helper class for easy use of JavaScript.
  *
@@ -210,17 +201,10 @@
 		}
 		return $scripts;
 	}
-<<<<<<< HEAD
 /**
  * Generate an 'Ajax' link.  Uses the selected JS engine to create a link
  * element that is enhanced with Javascript.  Options can include
  * both those for HtmlHelper::link() and JsBaseEngine::request(), JsBaseEngine::event(); 
-=======
-
-/*
- * Tries a series of expressions, and executes after first successful completion.
- * (See Prototype's Try.these).
->>>>>>> cfb46024
  *
  * ### Options
  * 
@@ -302,6 +286,7 @@
 		}
 		return $out;
 	}
+
 /**
  * Parse a set of Options and extract the Html options.
  * Extracted Html Options are removed from the $options param.
@@ -382,7 +367,6 @@
 	function alert($message) {
 		return 'alert("' . $this->escape($message) . '");';
 	}
-
 /**
  * Redirects to a URL
  *
@@ -428,7 +412,6 @@
 	function prompt($message, $default = '') {
 		return 'prompt("' . $this->escape($message) . '", "' . $this->escape($default) . '");';
 	}
-
 /**
  * Generates a JavaScript object in JavaScript Object Notation (JSON)
  * from an array.  Will use native JSON encode method if available, and $useNative == true
