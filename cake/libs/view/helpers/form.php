<?php
/**
 * Automatic generation of HTML FORMs from given data.
 *
 * Used for scaffolding.
 *
 * PHP versions 4 and 5
 *
 * CakePHP(tm) : Rapid Development Framework (http://cakephp.org)
 * Copyright 2005-2010, Cake Software Foundation, Inc. (http://cakefoundation.org)
 *
 * Licensed under The MIT License
 * Redistributions of files must retain the above copyright notice.
 *
 * @copyright     Copyright 2005-2010, Cake Software Foundation, Inc. (http://cakefoundation.org)
 * @link          http://cakephp.org CakePHP(tm) Project
 * @package       cake
 * @subpackage    cake.cake.libs.view.helpers
 * @since         CakePHP(tm) v 0.10.0.1076
 * @license       MIT License (http://www.opensource.org/licenses/mit-license.php)
 */

/**
 * Form helper library.
 *
 * Automatic generation of HTML FORMs from given data.
 *
 * @package       cake
 * @subpackage    cake.cake.libs.view.helpers
 * @link http://book.cakephp.org/view/1383/Form
 */
class FormHelper extends AppHelper {

/**
 * Other helpers used by FormHelper
 *
 * @var array
 * @access public
 */
	public $helpers = array('Html');

/**
 * Holds the fields array('field_name' => array('type'=> 'string', 'length'=> 100),
 * primaryKey and validates array('field_name')
 *
 * @access public
 */
	public $fieldset = array();

/**
 * Options used by DateTime fields
 *
 * @var array
 */
	private $__options = array(
		'day' => array(), 'minute' => array(), 'hour' => array(),
		'month' => array(), 'year' => array(), 'meridian' => array()
	);

/**
 * List of fields created, used with secure forms.
 *
 * @var array
 * @access public
 */
	public $fields = array();

/**
 * Defines the type of form being created.  Set by FormHelper::create().
 *
 * @var string
 * @access public
 */
	public $requestType = null;

/**
 * The default model being used for the current form.
 *
 * @var string
 * @access public
 */
	public $defaultModel = null;


/**
 * Persistent default options used by input(). Set by FormHelper::create().
 *
 * @var array
 * @access protected
 */
	protected $_inputDefaults = array();

/**
 * Introspects model information and extracts information related
 * to validation, field length and field type. Appends information into
 * $this->fieldset.
 *
 * @return Model Returns a model instance
 */
	protected function &_introspectModel($model) {
		$object = null;
		if (is_string($model) && strpos($model, '.') !== false) {
			$path = explode('.', $model);
			$model = end($path);
		}

		if (ClassRegistry::isKeySet($model)) {
			$object =& ClassRegistry::getObject($model);
		}

		if (!empty($object)) {
			$fields = $object->schema();
			foreach ($fields as $key => $value) {
				unset($fields[$key]);
				$fields[$key] = $value;
			}

			if (!empty($object->hasAndBelongsToMany)) {
				foreach ($object->hasAndBelongsToMany as $alias => $assocData) {
					$fields[$alias] = array('type' => 'multiple');
				}
			}
			$validates = array();
			if (!empty($object->validate)) {
				foreach ($object->validate as $validateField => $validateProperties) {
					if ($this->_isRequiredField($validateProperties)) {
						$validates[] = $validateField;
					}
				}
			}
			$defaults = array('fields' => array(), 'key' => 'id', 'validates' => array());
			$key = $object->primaryKey;
			$this->fieldset[$model] = array_merge($defaults, compact('fields', 'key', 'validates'));
		}

		return $object;
	}

/**
 * Returns if a field is required to be filled based on validation properties from the validating object
 *
 * @return boolean true if field is required to be filled, false otherwise
 */
	protected function _isRequiredField($validateProperties) {
		$required = false;
		if (is_array($validateProperties)) {

			$dims = Set::countDim($validateProperties);
			if ($dims == 1 || ($dims == 2 && isset($validateProperties['rule']))) {
				$validateProperties = array($validateProperties);
			}

			foreach ($validateProperties as $rule => $validateProp) {
				if (isset($validateProp['allowEmpty']) && $validateProp['allowEmpty'] === true) {
					return false;
				}
				$rule = isset($validateProp['rule']) ? $validateProp['rule'] : false;
				$required = $rule || empty($validateProp);
				if ($required) {
					break;
				}
			}
		}
		return $required;
	}

/**
 * Returns an HTML FORM element.
 *
 * ### Options:
 *
 * - `type` Form method defaults to POST
 * - `action`  The Action the form submits to. Can be a string or array,
 * - `url`  The url the form submits to. Can be a string or a url array,
 * - `default`  Allows for the creation of Ajax forms.
 * - `onsubmit` Used in conjunction with 'default' to create ajax forms.
 * - `inputDefaults` set the default $options for FormHelper::input(). Any options that would
 *    be set when using FormHelper::input() can be set here.  Options set with `inputDefaults`
 *    can be overridden when calling input()
 * - `encoding` Set the accept-charset encoding for the form.  Defaults to `Configure::read('App.encoding')`
 *
 * @access public
 * @param string $model The model object which the form is being defined for
 * @param array $options An array of html attributes and options.
 * @return string An formatted opening FORM tag.
 * @link http://book.cakephp.org/view/1384/Creating-Forms
 */
	function create($model = null, $options = array()) {
		$created = $id = false;
		$append = '';
		$view =& ClassRegistry::getObject('view');

		if (is_array($model) && empty($options)) {
			$options = $model;
			$model = null;
		}
		if (empty($model) && $model !== false && !empty($this->request['models'])) {
			$model = $this->request['models'][0];
			$this->defaultModel = $this->request['models'][0];
		} elseif (empty($model) && empty($this->request['models'])) {
			$model = false;
		}

		$models = ClassRegistry::keys();
		foreach ($models as $currentModel) {
			if (ClassRegistry::isKeySet($currentModel)) {
				$currentObject =& ClassRegistry::getObject($currentModel);
				if (is_a($currentObject, 'Model') && !empty($currentObject->validationErrors)) {
					$this->validationErrors[Inflector::camelize($currentModel)] =& $currentObject->validationErrors;
				}
			}
		}

		$object = $this->_introspectModel($model);
		$this->setEntity($model . '.', true);

		$modelEntity = $this->model();
		if (isset($this->fieldset[$modelEntity]['key'])) {
			$data = $this->fieldset[$modelEntity];
			$recordExists = (
				isset($this->request->data[$model]) &&
				!empty($this->request->data[$model][$data['key']])
			);

			if ($recordExists) {
				$created = true;
				$id = $this->request->data[$model][$data['key']];
			}
		}

		$options = array_merge(array(
			'type' => ($created && empty($options['action'])) ? 'put' : 'post',
			'action' => null,
			'url' => null,
			'default' => true,
			'encoding' => strtolower(Configure::read('App.encoding')),
			'inputDefaults' => array()),
		$options);
		$this->_inputDefaults = $options['inputDefaults'];
		unset($options['inputDefaults']);

		if (empty($options['url']) || is_array($options['url'])) {
			if (empty($options['url']['controller'])) {
				if (!empty($model) && $model != $this->defaultModel) {
					$options['url']['controller'] = Inflector::underscore(Inflector::pluralize($model));
				} elseif (!empty($this->request['controller'])) {
					$options['url']['controller'] = Inflector::underscore($this->request['controller']);
				}
			}
			if (empty($options['action'])) {
				$options['action'] = $this->request['action'];
			}

			$actionDefaults = array(
				'plugin' => $this->plugin,
				'controller' => $view->viewPath,
				'action' => $options['action'],
				0 => $id
			);
			if (!empty($options['action']) && !isset($options['id'])) {
				$options['id'] = $model . Inflector::camelize($options['action']) . 'Form';
			}
			$options['action'] = array_merge($actionDefaults, (array)$options['url']);
		} elseif (is_string($options['url'])) {
			$options['action'] = $options['url'];
		}
		unset($options['url']);

		switch (strtolower($options['type'])) {
			case 'get':
				$htmlAttributes['method'] = 'get';
			break;
			case 'file':
				$htmlAttributes['enctype'] = 'multipart/form-data';
				$options['type'] = ($created) ? 'put' : 'post';
			case 'post':
			case 'put':
			case 'delete':
				$append .= $this->hidden('_method', array(
					'name' => '_method', 'value' => strtoupper($options['type']), 'id' => null
				));
			default:
				$htmlAttributes['method'] = 'post';
			break;
		}
		$this->requestType = strtolower($options['type']);

		$htmlAttributes['action'] = $this->url($options['action']);
		unset($options['type'], $options['action']);

		if ($options['default'] == false) {
			if (isset($htmlAttributes['onSubmit']) || isset($htmlAttributes['onsubmit'])) {
				$htmlAttributes['onsubmit'] .= ' event.returnValue = false; return false;';
			} else {
				$htmlAttributes['onsubmit'] = 'event.returnValue = false; return false;';
			}
		}

		if (!empty($options['encoding'])) {
			$htmlAttributes['accept-charset'] = $options['encoding'];
			unset($options['encoding']);
		}

		unset($options['default']);
		$htmlAttributes = array_merge($options, $htmlAttributes);

<<<<<<< HEAD
		if (isset($this->request['_Token']) && !empty($this->request['_Token'])) {
=======
		$this->fields = array();
		if (isset($this->params['_Token']) && !empty($this->params['_Token'])) {
>>>>>>> 929bb576
			$append .= $this->hidden('_Token.key', array(
				'value' => $this->request['_Token']['key'], 'id' => 'Token' . mt_rand())
			);
		}

		if (!empty($append)) {
			$append = sprintf($this->Html->tags['block'], ' style="display:none;"', $append);
		}

		$this->setEntity($model . '.', true);
		$attributes = $this->_parseAttributes($htmlAttributes, null, '');
		return sprintf($this->Html->tags['form'], $attributes) . $append;
	}

/**
 * Closes an HTML form, cleans up values set by FormHelper::create(), and writes hidden
 * input fields where appropriate.
 *
 * If $options is set a form submit button will be created. Options can be either a string or an array.
 *
 * {{{
 * array usage:
 *
 * array('label' => 'save'); value="save"
 * array('label' => 'save', 'name' => 'Whatever'); value="save" name="Whatever"
 * array('name' => 'Whatever'); value="Submit" name="Whatever"
 * array('label' => 'save', 'name' => 'Whatever', 'div' => 'good') <div class="good"> value="save" name="Whatever"
 * array('label' => 'save', 'name' => 'Whatever', 'div' => array('class' => 'good')); <div class="good"> value="save" name="Whatever"
 * }}}
 *
 * @param mixed $options as a string will use $options as the value of button,
 * @return string a closing FORM tag optional submit button.
 * @access public
 * @link http://book.cakephp.org/view/1389/Closing-the-Form
 */
	public function end($options = null) {
		if (!empty($this->request['models'])) {
			$models = $this->request['models'][0];
		}
		$out = null;
		$submit = null;

		if ($options !== null) {
			$submitOptions = array();
			if (is_string($options)) {
				$submit = $options;
			} else {
				if (isset($options['label'])) {
					$submit = $options['label'];
					unset($options['label']);
				}
				$submitOptions = $options;

				if (!$submit) {
					$submit = __('Submit');
				}
			}
			$out .= $this->submit($submit, $submitOptions);
		}
		if (isset($this->request['_Token']) && !empty($this->request['_Token'])) {
			$out .= $this->secure($this->fields);
			$this->fields = array();
		}
		$this->setEntity(null);
		$out .= $this->Html->tags['formend'];

		$view =& ClassRegistry::getObject('view');
		$view->modelScope = false;
		return $out;
	}

/**
 * Generates a hidden field with a security hash based on the fields used in the form.
 *
 * @param array $fields The list of fields to use when generating the hash
 * @return string A hidden input field with a security hash
 */
	public function secure($fields = array()) {
		if (!isset($this->request['_Token']) || empty($this->request['_Token'])) {
			return;
		}
		$locked = array();

		foreach ($fields as $key => $value) {
			if (!is_int($key)) {
				$locked[$key] = $value;
				unset($fields[$key]);
			}
		}
		sort($fields, SORT_STRING);
		ksort($locked, SORT_STRING);
		$fields += $locked;

		$fields = Security::hash(serialize($fields) . Configure::read('Security.salt'));
		$locked = str_rot13(serialize(array_keys($locked)));

		$out = $this->hidden('_Token.fields', array(
			'value' => urlencode($fields . ':' . $locked),
			'id' => 'TokenFields' . mt_rand()
		));
		$out = sprintf($this->Html->tags['block'], ' style="display:none;"', $out);
		return $out;
	}

/**
 * Determine which fields of a form should be used for hash.
 * Populates $this->fields
 *
 * @param mixed $field Reference to field to be secured
 * @param mixed $value Field value, if value should not be tampered with.
 * @return void
 * @access private
 */
	function __secure($field = null, $value = null) {
		if (!$field) {
			$view =& ClassRegistry::getObject('view');
			$field = $view->entity();
		} elseif (is_string($field)) {
			$field = Set::filter(explode('.', $field), true);
		}

		if (!empty($this->request['_Token']['disabledFields'])) {
			foreach ((array)$this->request['_Token']['disabledFields'] as $disabled) {
				$disabled = explode('.', $disabled);
				if (array_values(array_intersect($field, $disabled)) === $disabled) {
					return;
				}
			}
		}
		$field = implode('.', $field);
		if (!in_array($field, $this->fields)) {
			if ($value !== null) {
				return $this->fields[$field] = $value;
			}
			$this->fields[] = $field;
		}
	}

/**
 * Returns true if there is an error for the given field, otherwise false
 *
 * @param string $field This should be "Modelname.fieldname"
 * @return boolean If there are errors this method returns true, else false.
 * @access public
 * @link http://book.cakephp.org/view/1426/isFieldError
 */
	public function isFieldError($field) {
		$this->setEntity($field);
		return (bool)$this->tagIsInvalid();
	}

/**
 * Returns a formatted error message for given FORM field, NULL if no errors.
 *
 * ### Options:
 *
 * - `escape`  bool  Whether or not to html escape the contents of the error.
 * - `wrap`  mixed  Whether or not the error message should be wrapped in a div. If a
 *   string, will be used as the HTML tag to use.
 * - `class` string  The classname for the error message
 *
 * @param string $field A field name, like "Modelname.fieldname"
 * @param mixed $text Error message or array of $options. If array, `attributes` key
 * will get used as html attributes for error container
 * @param array $options Rendering options for <div /> wrapper tag
 * @return string If there are errors this method returns an error message, otherwise null.
 * @access public
 * @link http://book.cakephp.org/view/1423/error
 */
	public function error($field, $text = null, $options = array()) {
		$defaults = array('wrap' => true, 'class' => 'error-message', 'escape' => true);
		$options = array_merge($defaults, $options);
		$this->setEntity($field);

		if ($error = $this->tagIsInvalid()) {
			if (is_array($error)) {
				list(,,$field) = explode('.', $field);
				if (isset($error[$field])) {
					$error = $error[$field];
				} else {
					return null;
				}
			}

			if (is_array($text) && is_numeric($error) && $error > 0) {
				$error--;
			}
			if (is_array($text)) {
				$options = array_merge($options, array_intersect_key($text, $defaults));
				if (isset($text['attributes']) && is_array($text['attributes'])) {
					$options = array_merge($options, $text['attributes']);
				}
				$text = isset($text[$error]) ? $text[$error] : null;
				unset($options[$error]);
			}

			if ($text != null) {
				$error = $text;
			} elseif (is_numeric($error)) {
				$error = sprintf(__('Error in field %s'), Inflector::humanize($this->field()));
			}
			if ($options['escape']) {
				$error = h($error);
				unset($options['escape']);
			}
			if ($options['wrap']) {
				$tag = is_string($options['wrap']) ? $options['wrap'] : 'div';
				unset($options['wrap']);
				return $this->Html->tag($tag, $error, $options);
			} else {
				return $error;
			}
		} else {
			return null;
		}
	}

/**
 * Returns a formatted LABEL element for HTML FORMs. Will automatically generate
 * a for attribute if one is not provided.
 *
 * @param string $fieldName This should be "Modelname.fieldname"
 * @param string $text Text that will appear in the label field.
 * @param mixed $options An array of HTML attributes, or a string, to be used as a class name.
 * @return string The formatted LABEL element
 * @link http://book.cakephp.org/view/1427/label
 */
	function label($fieldName = null, $text = null, $options = array()) {
		if (empty($fieldName)) {
			$view = ClassRegistry::getObject('view');
			$fieldName = implode('.', $view->entity());
		}

		if ($text === null) {
			if (strpos($fieldName, '.') !== false) {
				$text = array_pop(explode('.', $fieldName));
			} else {
				$text = $fieldName;
			}
			if (substr($text, -3) == '_id') {
				$text = substr($text, 0, strlen($text) - 3);
			}
			$text = __(Inflector::humanize(Inflector::underscore($text)));
		}

		if (is_string($options)) {
			$options = array('class' => $options);
		}

		if (isset($options['for'])) {
			$labelFor = $options['for'];
			unset($options['for']);
		} else {
			$labelFor = $this->domId($fieldName);
		}

		return sprintf(
			$this->Html->tags['label'],
			$labelFor,
			$this->_parseAttributes($options), $text
		);
	}

/**
 * Generate a set of inputs for `$fields`.  If $fields is null the current model
 * will be used.
 *
 * In addition to controller fields output, `$fields` can be used to control legend
 * and fieldset rendering with the `fieldset` and `legend` keys.
 * `$form->inputs(array('legend' => 'My legend'));` Would generate an input set with
 * a custom legend.  You can customize individual inputs through `$fields` as well.
 *
 * {{{
 *	$form->inputs(array(
 *		'name' => array('label' => 'custom label')
 *	));
 * }}}
 *
 * @param mixed $fields An array of fields to generate inputs for, or null.
 * @param array $blacklist a simple array of fields to not create inputs for.
 * @return string Completed form inputs.
 */
	public function inputs($fields = null, $blacklist = null) {
		$fieldset = $legend = true;
		$model = $this->model();
		if (is_array($fields)) {
			if (array_key_exists('legend', $fields)) {
				$legend = $fields['legend'];
				unset($fields['legend']);
			}

			if (isset($fields['fieldset'])) {
				$fieldset = $fields['fieldset'];
				unset($fields['fieldset']);
			}
		} elseif ($fields !== null) {
			$fieldset = $legend = $fields;
			if (!is_bool($fieldset)) {
				$fieldset = true;
			}
			$fields = array();
		}

		if (empty($fields)) {
			$fields = array_keys($this->fieldset[$model]['fields']);
		}

		if ($legend === true) {
			$actionName = __('New %s');
			$isEdit = (
				strpos($this->request->params['action'], 'update') !== false ||
				strpos($this->request->params['action'], 'edit') !== false
			);
			if ($isEdit) {
				$actionName = __('Edit %s');
			}
			$modelName = Inflector::humanize(Inflector::underscore($model));
			$legend = sprintf($actionName, __($modelName));
		}

		$out = null;
		foreach ($fields as $name => $options) {
			if (is_numeric($name) && !is_array($options)) {
				$name = $options;
				$options = array();
			}
			$entity = explode('.', $name);
			$blacklisted = (
				is_array($blacklist) &&
				(in_array($name, $blacklist) || in_array(end($entity), $blacklist))
			);
			if ($blacklisted) {
				continue;
			}
			$out .= $this->input($name, $options);
		}

		if (is_string($fieldset)) {
			$fieldsetClass = sprintf(' class="%s"', $fieldset);
		} else {
			$fieldsetClass = '';
		}

		if ($fieldset && $legend) {
			return sprintf(
				$this->Html->tags['fieldset'],
				$fieldsetClass,
				sprintf($this->Html->tags['legend'], $legend) . $out
			);
		} elseif ($fieldset) {
			return sprintf($this->Html->tags['fieldset'], $fieldsetClass, $out);
		} else {
			return $out;
		}
	}

/**
 * Generates a form input element complete with label and wrapper div
 *
 * ### Options
 *
 * See each field type method for more information. Any options that are part of
 * $attributes or $options for the different **type** methods can be included in `$options` for input().
 *
 * - `type` - Force the type of widget you want. e.g. `type => 'select'`
 * - `label` - Either a string label, or an array of options for the label. See FormHelper::label()
 * - `div` - Either `false` to disable the div, or an array of options for the div.
 *    See HtmlHelper::div() for more options.
 * - `options` - for widgets that take options e.g. radio, select
 * - `error` - control the error message that is produced
 * - `empty` - String or boolean to enable empty select box options.
 * - `before` - Content to place before the label + input.
 * - `after` - Content to place after the label + input.
 * - `between` - Content to place between the label + input.
 * - `format` - format template for element order. Any element that is not in the array, will not be in the output.
 *    - Default input format order: array('before', 'label', 'between', 'input', 'after', 'error')
 *    - Default checkbox format order: array('before', 'input', 'between', 'label', 'after', 'error')
 *    - Hidden input will not be formatted
 *    - Radio buttons cannot have the order of input and label elements controlled with these settings.
 *
 * @param string $fieldName This should be "Modelname.fieldname"
 * @param array $options Each type of input takes different options.
 * @return string Completed form widget.
 * @access public
 * @link http://book.cakephp.org/view/1390/Automagic-Form-Elements
 */
	public function input($fieldName, $options = array()) {
		$this->setEntity($fieldName);

		$options = array_merge(
			array('before' => null, 'between' => null, 'after' => null, 'format' => null),
			$this->_inputDefaults,
			$options
		);

		$modelKey = $this->model();
		$fieldKey = $this->field();
		if (!isset($this->fieldset[$modelKey])) {
			$this->_introspectModel($modelKey);
		}

		if (!isset($options['type'])) {
			$magicType = true;
			$options['type'] = 'text';
			if (isset($options['options'])) {
				$options['type'] = 'select';
			} elseif (in_array($fieldKey, array('psword', 'passwd', 'password'))) {
				$options['type'] = 'password';
			} elseif (isset($this->fieldset[$modelKey]['fields'][$fieldKey])) {
				$fieldDef = $this->fieldset[$modelKey]['fields'][$fieldKey];
				$type = $fieldDef['type'];
				$primaryKey = $this->fieldset[$modelKey]['key'];
			}

			if (isset($type)) {
				$map = array(
					'string'  => 'text',     'datetime'  => 'datetime',
					'boolean' => 'checkbox', 'timestamp' => 'datetime',
					'text'    => 'textarea', 'time'      => 'time',
					'date'    => 'date',     'float'     => 'text'
				);

				if (isset($this->map[$type])) {
					$options['type'] = $this->map[$type];
				} elseif (isset($map[$type])) {
					$options['type'] = $map[$type];
				}
				if ($fieldKey == $primaryKey) {
					$options['type'] = 'hidden';
				}
			}
			if (preg_match('/_id$/', $fieldKey) && $options['type'] !== 'hidden') {
				$options['type'] = 'select';
			}

			if ($modelKey === $fieldKey) {
				$options['type'] = 'select';
				if (!isset($options['multiple'])) {
					$options['multiple'] = 'multiple';
				}
			}
		}
		$types = array('checkbox', 'radio', 'select');

		if (
			(!isset($options['options']) && in_array($options['type'], $types)) ||
			(isset($magicType) && $options['type'] == 'text')
		) {
			$view =& ClassRegistry::getObject('view');
			$varName = Inflector::variable(
				Inflector::pluralize(preg_replace('/_id$/', '', $fieldKey))
			);
			$varOptions = $view->getVar($varName);
			if (is_array($varOptions)) {
				if ($options['type'] !== 'radio') {
					$options['type'] = 'select';
				}
				$options['options'] = $varOptions;
			}
		}

		$autoLength = (!array_key_exists('maxlength', $options) && isset($fieldDef['length']));
		if ($autoLength && $options['type'] == 'text') {
			$options['maxlength'] = $fieldDef['length'];
		}
		if ($autoLength && $fieldDef['type'] == 'float') {
			$options['maxlength'] = array_sum(explode(',', $fieldDef['length']))+1;
		}

		$divOptions = array();
		$div = $this->_extractOption('div', $options, true);
		unset($options['div']);

		if (!empty($div)) {
			$divOptions['class'] = 'input';
			$divOptions = $this->addClass($divOptions, $options['type']);
			if (is_string($div)) {
				$divOptions['class'] = $div;
			} elseif (is_array($div)) {
				$divOptions = array_merge($divOptions, $div);
			}
			if (
				isset($this->fieldset[$modelKey]) &&
				in_array($fieldKey, $this->fieldset[$modelKey]['validates'])
			) {
				$divOptions = $this->addClass($divOptions, 'required');
			}
			if (!isset($divOptions['tag'])) {
				$divOptions['tag'] = 'div';
			}
		}

		$label = null;
		if (isset($options['label']) && $options['type'] !== 'radio') {
			$label = $options['label'];
			unset($options['label']);
		}

		if ($options['type'] === 'radio') {
			$label = false;
			if (isset($options['options'])) {
				$radioOptions = (array)$options['options'];
				unset($options['options']);
			}
		}

		if ($label !== false) {
			$label = $this->_inputLabel($fieldName, $label, $options);
		}

		$error = $this->_extractOption('error', $options, null);
		unset($options['error']);

		$selected = $this->_extractOption('selected', $options, null);
		unset($options['selected']);

		if (isset($options['rows']) || isset($options['cols'])) {
			$options['type'] = 'textarea';
		}

		if ($options['type'] === 'datetime' || $options['type'] === 'date' || $options['type'] === 'time' || $options['type'] === 'select') {
			$options += array('empty' => false);
		}
		if ($options['type'] === 'datetime' || $options['type'] === 'date' || $options['type'] === 'time') {
			$dateFormat = $this->_extractOption('dateFormat', $options, 'MDY');
			$timeFormat = $this->_extractOption('timeFormat', $options, 12);
			unset($options['dateFormat'], $options['timeFormat']);
		}

		$type = $options['type'];
		$out = array_merge(
			array('before' => null, 'label' => null, 'between' => null, 'input' => null, 'after' => null, 'error' => null),
			array('before' => $options['before'], 'label' => $label, 'between' => $options['between'], 'after' => $options['after'])
		);
		$format = null;
		if (is_array($options['format']) && in_array('input', $options['format'])) {
			$format = $options['format'];
		}
		unset($options['type'], $options['before'], $options['between'], $options['after'], $options['format']);

		switch ($type) {
			case 'hidden':
				$input = $this->hidden($fieldName, $options);
				$format = array('input');
				unset($divOptions);
			break;
			case 'checkbox':
				$input = $this->checkbox($fieldName, $options);
				$format = $format ? $format : array('before', 'input', 'between', 'label', 'after', 'error');
			break;
			case 'radio':
				$input = $this->radio($fieldName, $radioOptions, $options);
			break;
			case 'text':
			case 'password':
			case 'file':
				$input = $this->{$type}($fieldName, $options);
			break;
			case 'select':
				$options += array('options' => array());
				$list = $options['options'];
				unset($options['options']);
				$input = $this->select($fieldName, $list, $selected, $options);
			break;
			case 'time':
				$input = $this->dateTime($fieldName, null, $timeFormat, $selected, $options);
			break;
			case 'date':
				$input = $this->dateTime($fieldName, $dateFormat, null, $selected, $options);
			break;
			case 'datetime':
				$input = $this->dateTime($fieldName, $dateFormat, $timeFormat, $selected, $options);
			break;
			case 'textarea':
			default:
				$input = $this->textarea($fieldName, $options + array('cols' => '30', 'rows' => '6'));
			break;
		}

		if ($type != 'hidden' && $error !== false) {
			$errMsg = $this->error($fieldName, $error);
			if ($errMsg) {
				$divOptions = $this->addClass($divOptions, 'error');
				$out['error'] = $errMsg;
			}
		}

		$out['input'] = $input;
		$format = $format ? $format : array('before', 'label', 'between', 'input', 'after', 'error');
		$output = '';
		foreach ($format as $element) {
			$output .= $out[$element];
			unset($out[$element]);
		}

		if (!empty($divOptions['tag'])) {
			$tag = $divOptions['tag'];
			unset($divOptions['tag']);
			$output = $this->Html->tag($tag, $output, $divOptions);
		}
		return $output;
	}

/**
 * Extracts a single option from an options array.
 *
 * @param string $name The name of the option to pull out.
 * @param array $options The array of options you want to extract.
 * @param mixed $default The default option value
 * @return the contents of the option or default
 */
	protected function _extractOption($name, $options, $default = null) {
		if (array_key_exists($name, $options)) {
			return $options[$name];
		}
		return $default;
	}

/**
 * Generate a label for an input() call.
 *
 * @param array $options Options for the label element.
 * @return string Generated label element
 */
	protected function _inputLabel($fieldName, $label, $options) {
		$labelAttributes = $this->domId(array(), 'for');
		if ($options['type'] === 'date' || $options['type'] === 'datetime') {
			if (isset($options['dateFormat']) && $options['dateFormat'] === 'NONE') {
				$labelAttributes['for'] .= 'Hour';
				$idKey = 'hour';
			} else {
				$labelAttributes['for'] .= 'Month';
				$idKey = 'month';
			}
			if (isset($options['id']) && isset($options['id'][$idKey])) {
				$labelAttributes['for'] = $options['id'][$idKey];
			}
		} elseif ($options['type'] === 'time') {
			$labelAttributes['for'] .= 'Hour';
			if (isset($options['id']) && isset($options['id']['hour'])) {
				$labelAttributes['for'] = $options['id']['hour'];
			}
		}

		if (is_array($label)) {
			$labelText = null;
			if (isset($label['text'])) {
				$labelText = $label['text'];
				unset($label['text']);
			}
			$labelAttributes = array_merge($labelAttributes, $label);
		} else {
			$labelText = $label;
		}

		if (isset($options['id']) && is_string($options['id'])) {
			$labelAttributes = array_merge($labelAttributes, array('for' => $options['id']));
		}
		return $this->label($fieldName, $labelText, $labelAttributes);
	}

/**
 * Creates a checkbox input widget.
 *
 * ### Options:
 *
 * - `value` - the value of the checkbox
 * - `checked` - boolean indicate that this checkbox is checked.
 * - `hiddenField` - boolean to indicate if you want the results of checkbox() to include
 *    a hidden input with a value of ''.
 * - `disabled` - create a disabled input.
 *
 * @param string $fieldName Name of a field, like this "Modelname.fieldname"
 * @param array $options Array of HTML attributes.
 * @return string An HTML text input element.
 * @access public
 * @link http://book.cakephp.org/view/1414/checkbox
 */
	public function checkbox($fieldName, $options = array()) {
		$options = $this->_initInputField($fieldName, $options) + array('hiddenField' => true);
		$value = current($this->value());
		$output = "";

		if (empty($options['value'])) {
			$options['value'] = 1;
		} elseif (!empty($value) && $value === $options['value']) {
			$options['checked'] = 'checked';
		}
		if ($options['hiddenField']) {
			$hiddenOptions = array(
				'id' => $options['id'] . '_', 'name' => $options['name'],
				'value' => '0', 'secure' => false
			);
			if (isset($options['disabled']) && $options['disabled'] == true) {
				$hiddenOptions['disabled'] = 'disabled';
			}
			$output = $this->hidden($fieldName, $hiddenOptions);
		}
		unset($options['hiddenField']);

		return $output . sprintf(
			$this->Html->tags['checkbox'],
			$options['name'],
			$this->_parseAttributes($options, array('name'), null, ' ')
		);
	}

/**
 * Creates a set of radio widgets. Will create a legend and fieldset
 * by default.  Use $options to control this
 *
 * ### Attributes:
 *
 * - `separator` - define the string in between the radio buttons
 * - `legend` - control whether or not the widget set has a fieldset & legend
 * - `value` - indicate a value that is should be checked
 * - `label` - boolean to indicate whether or not labels for widgets show be displayed
 * - `hiddenField` - boolean to indicate if you want the results of radio() to include
 *    a hidden input with a value of ''. This is useful for creating radio sets that non-continuous
 *
 * @param string $fieldName Name of a field, like this "Modelname.fieldname"
 * @param array $options Radio button options array.
 * @param array $attributes Array of HTML attributes, and special attributes above.
 * @return string Completed radio widget set.
 * @access public
 * @link http://book.cakephp.org/view/1429/radio
 */
	public function radio($fieldName, $options = array(), $attributes = array()) {
		$attributes = $this->_initInputField($fieldName, $attributes);
		$legend = false;

		if (isset($attributes['legend'])) {
			$legend = $attributes['legend'];
			unset($attributes['legend']);
		} elseif (count($options) > 1) {
			$legend = __(Inflector::humanize($this->field()));
		}
		$label = true;

		if (isset($attributes['label'])) {
			$label = $attributes['label'];
			unset($attributes['label']);
		}
		$inbetween = null;

		if (isset($attributes['separator'])) {
			$inbetween = $attributes['separator'];
			unset($attributes['separator']);
		}

		if (isset($attributes['value'])) {
			$value = $attributes['value'];
		} else {
			$value =  $this->value($fieldName);
		}
		$out = array();

		$hiddenField = isset($attributes['hiddenField']) ? $attributes['hiddenField'] : true;
		unset($attributes['hiddenField']);

		foreach ($options as $optValue => $optTitle) {
			$optionsHere = array('value' => $optValue);

			if (isset($value) && $optValue == $value) {
				$optionsHere['checked'] = 'checked';
			}
			$parsedOptions = $this->_parseAttributes(
				array_merge($attributes, $optionsHere),
				array('name', 'type', 'id'), '', ' '
			);
			$tagName = Inflector::camelize(
				$attributes['id'] . '_' . Inflector::underscore($optValue)
			);

			if ($label) {
				$optTitle =  sprintf($this->Html->tags['label'], $tagName, null, $optTitle);
			}
			$out[] =  sprintf(
				$this->Html->tags['radio'], $attributes['name'],
				$tagName, $parsedOptions, $optTitle
			);
		}
		$hidden = null;

		if ($hiddenField) {
			if (!isset($value) || $value === '') {
				$hidden = $this->hidden($fieldName, array(
					'id' => $attributes['id'] . '_', 'value' => '', 'name' => $attributes['name']
				));
			}
		}
		$out = $hidden . implode($inbetween, $out);

		if ($legend) {
			$out = sprintf(
				$this->Html->tags['fieldset'], '',
				sprintf($this->Html->tags['legend'], $legend) . $out
			);
		}
		return $out;
	}

/**
 * Creates a text input widget.
 *
 * @param string $fieldName Name of a field, in the form "Modelname.fieldname"
 * @param array $options Array of HTML attributes.
 * @return string A generated HTML text input element
 * @access public
 * @link http://book.cakephp.org/view/1432/text
 */
	public function text($fieldName, $options = array()) {
		$options = $this->_initInputField($fieldName, array_merge(
			array('type' => 'text'), $options
		));
		return sprintf(
			$this->Html->tags['input'],
			$options['name'],
			$this->_parseAttributes($options, array('name'), null, ' ')
		);
	}

/**
 * Creates a password input widget.
 *
 * @param string $fieldName Name of a field, like in the form "Modelname.fieldname"
 * @param array $options Array of HTML attributes.
 * @return string A generated password input.
 * @access public
 * @link http://book.cakephp.org/view/1428/password
 */
	public function password($fieldName, $options = array()) {
		$options = $this->_initInputField($fieldName, $options);
		return sprintf(
			$this->Html->tags['password'],
			$options['name'],
			$this->_parseAttributes($options, array('name'), null, ' ')
		);
	}

/**
 * Creates a textarea widget.
 *
 * ### Options:
 *
 * - `escape` - Whether or not the contents of the textarea should be escaped. Defaults to true.
 *
 * @param string $fieldName Name of a field, in the form "Modelname.fieldname"
 * @param array $options Array of HTML attributes, and special options above.
 * @return string A generated HTML text input element
 * @access public
 * @link http://book.cakephp.org/view/1433/textarea
 */
	public function textarea($fieldName, $options = array()) {
		$options = $this->_initInputField($fieldName, $options);
		$value = null;

		if (array_key_exists('value', $options)) {
			$value = $options['value'];
			if (!array_key_exists('escape', $options) || $options['escape'] !== false) {
				$value = h($value);
			}
			unset($options['value']);
		}
		return sprintf(
			$this->Html->tags['textarea'],
			$options['name'],
			$this->_parseAttributes($options, array('type', 'name'), null, ' '),
			$value
		);
	}

/**
 * Creates a hidden input field.
 *
 * @param string $fieldName Name of a field, in the form of "Modelname.fieldname"
 * @param array $options Array of HTML attributes.
 * @return string A generated hidden input
 * @access public
 * @link http://book.cakephp.org/view/1425/hidden
 */
	public function hidden($fieldName, $options = array()) {
		$secure = true;

		if (isset($options['secure'])) {
			$secure = $options['secure'];
			unset($options['secure']);
		}
		$options = $this->_initInputField($fieldName, array_merge(
			$options, array('secure' => false)
		));
		$model = $this->model();

		if ($fieldName !== '_method' && $model !== '_Token' && $secure) {
			$this->__secure(null, '' . $options['value']);
		}

		return sprintf(
			$this->Html->tags['hidden'],
			$options['name'],
			$this->_parseAttributes($options, array('name', 'class'), '', ' ')
		);
	}

/**
 * Creates file input widget.
 *
 * @param string $fieldName Name of a field, in the form "Modelname.fieldname"
 * @param array $options Array of HTML attributes.
 * @return string A generated file input.
 * @access public
 * @link http://book.cakephp.org/view/1424/file
 */
	public function file($fieldName, $options = array()) {
		$options = array_merge($options, array('secure' => false));
		$options = $this->_initInputField($fieldName, $options);
		$view =& ClassRegistry::getObject('view');
		$field = $view->entity();

		foreach (array('name', 'type', 'tmp_name', 'error', 'size') as $suffix) {
			$this->__secure(array_merge($field, array($suffix)));
		}

		$attributes = $this->_parseAttributes($options, array('name'), '', ' ');
		return sprintf($this->Html->tags['file'], $options['name'], $attributes);
	}

/**
 * Creates a `<button>` tag.  The type attribute defaults to `type="submit"`
 * You can change it to a different value by using `$options['type']`.
 *
 * ### Options:
 *
 * - `escape` - HTML entity encode the $title of the button. Defaults to false.
 *
 * @param string $title The button's caption. Not automatically HTML encoded
 * @param array $options Array of options and HTML attributes.
 * @return string A HTML button tag.
 * @access public
 * @link http://book.cakephp.org/view/1415/button
 */
	public function button($title, $options = array()) {
		$options += array('type' => 'submit', 'escape' => false);
		if ($options['escape']) {
			$title = h($title);
		}
		return sprintf(
			$this->Html->tags['button'],
			$options['type'],
			$this->_parseAttributes($options, array('type'), ' ', ''),
			$title
		);
	}

/**
 * Creates a submit button element.  This method will generate `<input />` elements that
 * can be used to submit, and reset forms by using $options.  image submits can be created by supplying an
 * image path for $caption.
 *
 * ### Options
 *
 * - `div` - Include a wrapping div?  Defaults to true.  Accepts sub options similar to
 *   FormHelper::input().
 * - `before` - Content to include before the input.
 * - `after` - Content to include after the input.
 * - `type` - Set to 'reset' for reset inputs.  Defaults to 'submit'
 * - Other attributes will be assigned to the input element.
 *
 * ### Options
 *
 * - `div` - Include a wrapping div?  Defaults to true.  Accepts sub options similar to
 *   FormHelper::input().
 * - Other attributes will be assigned to the input element.
 *
 * @param string $caption The label appearing on the button OR if string contains :// or the
 *  extension .jpg, .jpe, .jpeg, .gif, .png use an image if the extension
 *  exists, AND the first character is /, image is relative to webroot,
 *  OR if the first character is not /, image is relative to webroot/img.
 * @param array $options Array of options.  See above.
 * @return string A HTML submit button
 * @access public
 * @link http://book.cakephp.org/view/1431/submit
 */
	public function submit($caption = null, $options = array()) {
		if (!$caption) {
			$caption = __('Submit');
		}
		$out = null;
		$div = true;

		if (isset($options['div'])) {
			$div = $options['div'];
			unset($options['div']);
		}
		$options += array('type' => 'submit', 'before' => null, 'after' => null);
		$divOptions = array('tag' => 'div');

		if ($div === true) {
			$divOptions['class'] = 'submit';
		} elseif ($div === false) {
			unset($divOptions);
		} elseif (is_string($div)) {
			$divOptions['class'] = $div;
		} elseif (is_array($div)) {
			$divOptions = array_merge(array('class' => 'submit', 'tag' => 'div'), $div);
		}

		$before = $options['before'];
		$after = $options['after'];
		unset($options['before'], $options['after']);

		if (strpos($caption, '://') !== false) {
			unset($options['type']);
			$out .=  $before . sprintf(
				$this->Html->tags['submitimage'],
				$caption,
				$this->_parseAttributes($options, null, '', ' ')
			) . $after;
		} elseif (preg_match('/\.(jpg|jpe|jpeg|gif|png|ico)$/', $caption)) {
			unset($options['type']);
			if ($caption{0} !== '/') {
				$url = $this->webroot(IMAGES_URL . $caption);
			} else {
				$caption = trim($caption, '/');
				$url = $this->webroot($caption);
			}
			$out .= $before . sprintf(
				$this->Html->tags['submitimage'],
				$url,
				$this->_parseAttributes($options, null, '', ' ')
			) . $after;
		} else {
			$options['value'] = $caption;
			$out .= $before . sprintf(
				$this->Html->tags['submit'],
				$this->_parseAttributes($options, null, '', ' ')
			). $after;
		}

		if (isset($divOptions)) {
			$tag = $divOptions['tag'];
			unset($divOptions['tag']);
			$out = $this->Html->tag($tag, $out, $divOptions);
		}
		return $out;
	}

/**
 * Returns a formatted SELECT element.
 *
 * ### Attributes:
 *
 * - `showParents` - If included in the array and set to true, an additional option element
 *   will be added for the parent of each option group. You can set an option with the same name
 *   and it's key will be used for the value of the option.
 * - `multiple` - show a multiple select box.  If set to 'checkbox' multiple checkboxes will be
 *   created instead.
 * - `empty` - If true, the empty select option is shown.  If a string,
 *   that string is displayed as the empty element.
 * - `escape` - If true contents of options will be HTML entity encoded. Defaults to true.
 *
 * ### Using options
 *
 * A simple array will create normal options:
 *
 * {{{
 * $options = array(1 => 'one', 2 => 'two);
 * $this->Form->select('Model.field', $options));
 * }}}
 *
 * While a nested options array will create optgroups with options inside them.
 * {{{
 * $options = array(
 *    1 => 'bill',
 *    'fred' => array(
 *        2 => 'fred',
 *        3 => 'fred jr.'
 *     )
 * );
 * $this->Form->select('Model.field', $options);
 * }}}
 *
 * In the above `2 => 'fred'` will not generate an option element.  You should enable the `showParents`
 * attribute to show the fred option.
 *
 * @param string $fieldName Name attribute of the SELECT
 * @param array $options Array of the OPTION elements (as 'value'=>'Text' pairs) to be used in the
 *    SELECT element
 * @param mixed $selected The option selected by default.  If null, the default value
 *   from POST data will be used when available.
 * @param array $attributes The HTML attributes of the select element.
 * @return string Formatted SELECT element
 * @access public
 * @link http://book.cakephp.org/view/1430/select
 */
	public function select($fieldName, $options = array(), $selected = null, $attributes = array()) {
		$select = array();
		$showParents = false;
		$escapeOptions = true;
		$style = null;
		$tag = null;
		$showEmpty = '';

		if (isset($attributes['escape'])) {
			$escapeOptions = $attributes['escape'];
			unset($attributes['escape']);
		}
		if (isset($attributes['secure'])) {
			$secure = $attributes['secure'];
		}
		if (isset($attributes['empty'])) {
			$showEmpty = $attributes['empty'];
			unset($attributes['empty']);
		}
		$attributes = $this->_initInputField($fieldName, array_merge(
			(array)$attributes, array('secure' => false)
		));

		if (is_string($options) && isset($this->__options[$options])) {
			$options = $this->__generateOptions($options);
		} elseif (!is_array($options)) {
			$options = array();
		}
		if (isset($attributes['type'])) {
			unset($attributes['type']);
		}
		if (in_array('showParents', $attributes)) {
			$showParents = true;
			unset($attributes['showParents']);
		}

		if (!isset($selected)) {
			$selected = $attributes['value'];
		}

		if (isset($attributes) && array_key_exists('multiple', $attributes)) {
			$style = ($attributes['multiple'] === 'checkbox') ? 'checkbox' : null;
			$template = ($style) ? 'checkboxmultiplestart' : 'selectmultiplestart';
			$tag = $this->Html->tags[$template];
			$hiddenAttributes = array(
				'value' => '',
				'id' => $attributes['id'] . ($style ? '' : '_'),
				'secure' => false
			);
			$select[] = $this->hidden(null, $hiddenAttributes);
		} else {
			$tag = $this->Html->tags['selectstart'];
		}

		if (!empty($tag) || isset($template)) {
			if (!isset($secure) || $secure == true) {
				$this->__secure();
			}
			$select[] = sprintf($tag, $attributes['name'], $this->_parseAttributes(
				$attributes, array('name', 'value'))
			);
		}
		$emptyMulti = (
			$showEmpty !== null && $showEmpty !== false && !(
				empty($showEmpty) && (isset($attributes) &&
				array_key_exists('multiple', $attributes))
			)
		);

		if ($emptyMulti) {
			$showEmpty = ($showEmpty === true) ? '' : $showEmpty;
			$options = array_reverse($options, true);
			$options[''] = $showEmpty;
			$options = array_reverse($options, true);
		}

		$select = array_merge($select, $this->__selectOptions(
			array_reverse($options, true),
			$selected,
			array(),
			$showParents,
			array('escape' => $escapeOptions, 'style' => $style)
		));

		$template = ($style == 'checkbox') ? 'checkboxmultipleend' : 'selectend';
		$select[] = $this->Html->tags[$template];
		return implode("\n", $select);
	}

/**
 * Returns a SELECT element for days.
 *
 * ### Attributes:
 *
 * - `empty` - If true, the empty select option is shown.  If a string,
 *   that string is displayed as the empty element.
 *
 * @param string $fieldName Prefix name for the SELECT element
 * @param string $selected Option which is selected.
 * @param array $attributes HTML attributes for the select element
 * @return string A generated day select box.
 * @access public
 * @link http://book.cakephp.org/view/1419/day
 */
	public function day($fieldName, $selected = null, $attributes = array()) {
		$attributes += array('empty' => true);
		$selected = $this->__dateTimeSelected('day', $fieldName, $selected, $attributes);

		if (strlen($selected) > 2) {
			$selected = date('d', strtotime($selected));
		} elseif ($selected === false) {
			$selected = null;
		}
		return $this->select($fieldName . ".day", $this->__generateOptions('day'), $selected, $attributes);
	}

/**
 * Returns a SELECT element for years
 *
 * ### Attributes:
 *
 * - `empty` - If true, the empty select option is shown.  If a string,
 *   that string is displayed as the empty element.
 * - `orderYear` - Ordering of year values in select options.
 *   Possible values 'asc', 'desc'. Default 'desc'
 *
 * @param string $fieldName Prefix name for the SELECT element
 * @param integer $minYear First year in sequence
 * @param integer $maxYear Last year in sequence
 * @param string $selected Option which is selected.
 * @param array $attributes Attribute array for the select elements.
 * @return string Completed year select input
 * @access public
 * @link http://book.cakephp.org/view/1416/year
 */
	public function year($fieldName, $minYear = null, $maxYear = null, $selected = null, $attributes = array()) {
		$attributes += array('empty' => true);
		if ((empty($selected) || $selected === true) && $value = $this->value($fieldName)) {
			if (is_array($value)) {
				extract($value);
				$selected = $year;
			} else {
				if (empty($value)) {
					if (!$attributes['empty'] && !$maxYear) {
						$selected = 'now';

					} elseif (!$attributes['empty'] && $maxYear && !$selected) {
						$selected = $maxYear;
					}
				} else {
					$selected = $value;
				}
			}
		}

		if (strlen($selected) > 4 || $selected === 'now') {
			$selected = date('Y', strtotime($selected));
		} elseif ($selected === false) {
			$selected = null;
		}
		$yearOptions = array('min' => $minYear, 'max' => $maxYear, 'order' => 'desc');
		if (isset($attributes['orderYear'])) {
			$yearOptions['order'] = $attributes['orderYear'];
			unset($attributes['orderYear']);
		}
		return $this->select(
			$fieldName . '.year', $this->__generateOptions('year', $yearOptions),
			$selected, $attributes
		);
	}

/**
 * Returns a SELECT element for months.
 *
 * ### Attributes:
 *
 * - `monthNames` - If false, 2 digit numbers will be used instead of text.
 *   If a array, the given array will be used.
 * - `empty` - If true, the empty select option is shown.  If a string,
 *   that string is displayed as the empty element.
 *
 * @param string $fieldName Prefix name for the SELECT element
 * @param string $selected Option which is selected.
 * @param array $attributes Attributes for the select element
 * @return string A generated month select dropdown.
 * @access public
 * @link http://book.cakephp.org/view/1417/month
 */
	public function month($fieldName, $selected = null, $attributes = array()) {
		$attributes += array('empty' => true);
		$selected = $this->__dateTimeSelected('month', $fieldName, $selected, $attributes);

		if (strlen($selected) > 2) {
			$selected = date('m', strtotime($selected));
		} elseif ($selected === false) {
			$selected = null;
		}
		$defaults = array('monthNames' => true);
		$attributes = array_merge($defaults, (array) $attributes);
		$monthNames = $attributes['monthNames'];
		unset($attributes['monthNames']);

		return $this->select(
			$fieldName . ".month",
			$this->__generateOptions('month', array('monthNames' => $monthNames)),
			$selected, $attributes
		);
	}

/**
 * Returns a SELECT element for hours.
 *
 * ### Attributes:
 *
 * - `empty` - If true, the empty select option is shown.  If a string,
 *   that string is displayed as the empty element.
 *
 * @param string $fieldName Prefix name for the SELECT element
 * @param boolean $format24Hours True for 24 hours format
 * @param string $selected Option which is selected.
 * @param array $attributes List of HTML attributes
 * @return string Completed hour select input
 * @access public
 * @link http://book.cakephp.org/view/1420/hour
 */
	public function hour($fieldName, $format24Hours = false, $selected = null, $attributes = array()) {
		$attributes += array('empty' => true);
		$selected = $this->__dateTimeSelected('hour', $fieldName, $selected, $attributes);

		if (strlen($selected) > 2) {
			if ($format24Hours) {
				$selected = date('H', strtotime($selected));
			} else {
				$selected = date('g', strtotime($selected));
			}
		} elseif ($selected === false) {
			$selected = null;
		}
		return $this->select(
			$fieldName . ".hour",
			$this->__generateOptions($format24Hours ? 'hour24' : 'hour'),
			$selected, $attributes
		);
	}

/**
 * Returns a SELECT element for minutes.
 *
 * ### Attributes:
 *
 * - `empty` - If true, the empty select option is shown.  If a string,
 *   that string is displayed as the empty element.
 *
 * @param string $fieldName Prefix name for the SELECT element
 * @param string $selected Option which is selected.
 * @param string $attributes Array of Attributes
 * @return string Completed minute select input.
 * @access public
 * @link http://book.cakephp.org/view/1421/minute
 */
	public function minute($fieldName, $selected = null, $attributes = array()) {
		$attributes += array('empty' => true);
		$selected = $this->__dateTimeSelected('min', $fieldName, $selected, $attributes);

		if (strlen($selected) > 2) {
			$selected = date('i', strtotime($selected));
		} elseif ($selected === false) {
			$selected = null;
		}
		$minuteOptions = array();

		if (isset($attributes['interval'])) {
			$minuteOptions['interval'] = $attributes['interval'];
			unset($attributes['interval']);
		}
		return $this->select(
			$fieldName . ".min", $this->__generateOptions('minute', $minuteOptions),
			$selected, $attributes
		);
	}

/**
 * Selects values for dateTime selects.
 *
 * @param string $select Name of element field. ex. 'day'
 * @param string $fieldName Name of fieldName being generated ex. Model.created
 * @param mixed $selected The current selected value.
 * @param array $attributes Array of attributes, must contain 'empty' key.
 * @return string Currently selected value.
 * @access private
 */
	function __dateTimeSelected($select, $fieldName, $selected, $attributes) {
		if ((empty($selected) || $selected === true) && $value = $this->value($fieldName)) {
			if (is_array($value) && isset($value[$select])) {
				$selected = $value[$select];
			} else {
				if (empty($value)) {
					if (!$attributes['empty']) {
						$selected = 'now';
					}
				} else {
					$selected = $value;
				}
			}
		}
		return $selected;
	}

/**
 * Returns a SELECT element for AM or PM.
 *
 * ### Attributes:
 *
 * - `empty` - If true, the empty select option is shown.  If a string,
 *   that string is displayed as the empty element.
 *
 * @param string $fieldName Prefix name for the SELECT element
 * @param string $selected Option which is selected.
 * @param string $attributes Array of Attributes
 * @param bool $showEmpty Show/Hide an empty option
 * @return string Completed meridian select input
 * @access public
 * @link http://book.cakephp.org/view/1422/meridian
 */
	public function meridian($fieldName, $selected = null, $attributes = array()) {
		$attributes += array('empty' => true);
		if ((empty($selected) || $selected === true) && $value = $this->value($fieldName)) {
			if (is_array($value)) {
				extract($value);
				$selected = $meridian;
			} else {
				if (empty($value)) {
					if (!$attribues['empty']) {
						$selected = date('a');
					}
				} else {
					$selected = date('a', strtotime($value));
				}
			}
		}

		if ($selected === false) {
			$selected = null;
		}
		return $this->select(
			$fieldName . ".meridian", $this->__generateOptions('meridian'),
			$selected, $attributes
		);
	}

/**
 * Returns a set of SELECT elements for a full datetime setup: day, month and year, and then time.
 *
 * ### Attributes:
 *
 * - `monthNames` If false, 2 digit numbers will be used instead of text.
 *   If a array, the given array will be used.
 * - `minYear` The lowest year to use in the year select
 * - `maxYear` The maximum year to use in the year select
 * - `interval` The interval for the minutes select. Defaults to 1
 * - `separator` The contents of the string between select elements. Defaults to '-'
 * - `empty` - If true, the empty select option is shown.  If a string,
 *   that string is displayed as the empty element.
 *
 * @param string $fieldName Prefix name for the SELECT element
 * @param string $dateFormat DMY, MDY, YMD.
 * @param string $timeFormat 12, 24.
 * @param string $selected Option which is selected.
 * @param string $attributes array of Attributes
 * @return string Generated set of select boxes for the date and time formats chosen.
 * @access public
 * @link http://book.cakephp.org/view/1418/dateTime
 */
	public function dateTime($fieldName, $dateFormat = 'DMY', $timeFormat = '12', $selected = null, $attributes = array()) {
		$attributes += array('empty' => true);
		$year = $month = $day = $hour = $min = $meridian = null;

		if (empty($selected)) {
			$selected = $this->value($fieldName);
		}

		if ($selected === null && $attributes['empty'] != true) {
			$selected = time();
		}

		if (!empty($selected)) {
			if (is_array($selected)) {
				extract($selected);
			} else {
				if (is_numeric($selected)) {
					$selected = strftime('%Y-%m-%d %H:%M:%S', $selected);
				}
				$meridian = 'am';
				$pos = strpos($selected, '-');
				if ($pos !== false) {
					$date = explode('-', $selected);
					$days = explode(' ', $date[2]);
					$day = $days[0];
					$month = $date[1];
					$year = $date[0];
				} else {
					$days[1] = $selected;
				}

				if (!empty($timeFormat)) {
					$time = explode(':', $days[1]);
					$check = str_replace(':', '', $days[1]);

					if (($check > 115959) && $timeFormat == '12') {
						$time[0] = $time[0] - 12;
						$meridian = 'pm';
					} elseif ($time[0] == '00' && $timeFormat == '12') {
						$time[0] = 12;
					} elseif ($time[0] > 12) {
						$meridian = 'pm';
					}
					if ($time[0] == 0 && $timeFormat == '12') {
						$time[0] = 12;
					}
					$hour = $time[0];
					$min = $time[1];
				}
			}
		}

		$elements = array('Day', 'Month', 'Year', 'Hour', 'Minute', 'Meridian');
		$defaults = array(
			'minYear' => null, 'maxYear' => null, 'separator' => '-',
			'interval' => 1, 'monthNames' => true
		);
		$attributes = array_merge($defaults, (array) $attributes);
		if (isset($attributes['minuteInterval'])) {
			$attributes['interval'] = $attributes['minuteInterval'];
			unset($attributes['minuteInterval']);
		}
		$minYear = $attributes['minYear'];
		$maxYear = $attributes['maxYear'];
		$separator = $attributes['separator'];
		$interval = $attributes['interval'];
		$monthNames = $attributes['monthNames'];
		$attributes = array_diff_key($attributes, $defaults);

		if (isset($attributes['id'])) {
			if (is_string($attributes['id'])) {
				// build out an array version
				foreach ($elements as $element) {
					$selectAttrName = 'select' . $element . 'Attr';
					${$selectAttrName} = $attributes;
					${$selectAttrName}['id'] = $attributes['id'] . $element;
				}
			} elseif (is_array($attributes['id'])) {
				// check for missing ones and build selectAttr for each element
				$attributes['id'] += array(
					'month' => '', 'year' => '', 'day' => '',
					'hour' => '', 'minute' => '', 'meridian' => ''
				);
				foreach ($elements as $element) {
					$selectAttrName = 'select' . $element . 'Attr';
					${$selectAttrName} = $attributes;
					${$selectAttrName}['id'] = $attributes['id'][strtolower($element)];
				}
			}
		} else {
			// build the selectAttrName with empty id's to pass
			foreach ($elements as $element) {
				$selectAttrName = 'select' . $element . 'Attr';
				${$selectAttrName} = $attributes;
			}
		}

		$selects = array();
		foreach (preg_split('//', $dateFormat, -1, PREG_SPLIT_NO_EMPTY) as $char) {
			switch ($char) {
				case 'Y':
					$selects[] = $this->year(
						$fieldName, $minYear, $maxYear, $year, $selectYearAttr
					);
				break;
				case 'M':
					$selectMonthAttr['monthNames'] = $monthNames;
					$selects[] = $this->month($fieldName, $month, $selectMonthAttr);
				break;
				case 'D':
					$selects[] = $this->day($fieldName, $day, $selectDayAttr);
				break;
			}
		}
		$opt = implode($separator, $selects);

		if (!empty($interval) && $interval > 1 && !empty($min)) {
			$min = round($min * (1 / $interval)) * $interval;
		}
		$selectMinuteAttr['interval'] = $interval;
		switch ($timeFormat) {
			case '24':
				$opt .= $this->hour($fieldName, true, $hour, $selectHourAttr) . ':' .
				$this->minute($fieldName, $min, $selectMinuteAttr);
			break;
			case '12':
				$opt .= $this->hour($fieldName, false, $hour, $selectHourAttr) . ':' .
				$this->minute($fieldName, $min, $selectMinuteAttr) . ' ' .
				$this->meridian($fieldName, $meridian, $selectMeridianAttr);
			break;
			default:
				$opt .= '';
			break;
		}
		return $opt;
	}

/**
 * Gets the input field name for the current tag
 *
 * @param array $options
 * @param string $key
 * @return array
 */
	protected function _name($options = array(), $field = null, $key = 'name') {
		if ($this->requestType == 'get') {
			if ($options === null) {
				$options = array();
			} elseif (is_string($options)) {
				$field = $options;
				$options = 0;
			}

			if (!empty($field)) {
				$this->setEntity($field);
			}

			if (is_array($options) && isset($options[$key])) {
				return $options;
			}

			$view = ClassRegistry::getObject('view');
			$name = $view->field;
			if (!empty($view->fieldSuffix)) {
				$name .= '[' . $view->fieldSuffix . ']';
			}

			if (is_array($options)) {
				$options[$key] = $name;
				return $options;
			} else {
				return $name;
			}
		}
		return parent::_name($options, $field, $key);
	}

/**
 * Returns an array of formatted OPTION/OPTGROUP elements
 * @access private
 * @return array
 */
	function __selectOptions($elements = array(), $selected = null, $parents = array(), $showParents = null, $attributes = array()) {
		$select = array();
		$attributes = array_merge(array('escape' => true, 'style' => null), $attributes);
		$selectedIsEmpty = ($selected === '' || $selected === null);
		$selectedIsArray = is_array($selected);

		foreach ($elements as $name => $title) {
			$htmlOptions = array();
			if (is_array($title) && (!isset($title['name']) || !isset($title['value']))) {
				if (!empty($name)) {
					if ($attributes['style'] === 'checkbox') {
						$select[] = $this->Html->tags['fieldsetend'];
					} else {
						$select[] = $this->Html->tags['optiongroupend'];
					}
					$parents[] = $name;
				}
				$select = array_merge($select, $this->__selectOptions(
					$title, $selected, $parents, $showParents, $attributes
				));

				if (!empty($name)) {
					if ($attributes['style'] === 'checkbox') {
						$select[] = sprintf($this->Html->tags['fieldsetstart'], $name);
					} else {
						$select[] = sprintf($this->Html->tags['optiongroup'], $name, '');
					}
				}
				$name = null;
			} elseif (is_array($title)) {
				$htmlOptions = $title;
				$name = $title['value'];
				$title = $title['name'];
				unset($htmlOptions['name'], $htmlOptions['value']);
			}

			if ($name !== null) {
				if (
					(!$selectedIsArray && !$selectedIsEmpty && (string)$selected == (string)$name) ||
					($selectedIsArray && in_array($name, $selected))
				) {
					if ($attributes['style'] === 'checkbox') {
						$htmlOptions['checked'] = true;
					} else {
						$htmlOptions['selected'] = 'selected';
					}
				}

				if ($showParents || (!in_array($title, $parents))) {
					$title = ($attributes['escape']) ? h($title) : $title;

					if ($attributes['style'] === 'checkbox') {
						$htmlOptions['value'] = $name;

						$tagName = Inflector::camelize(
							$this->model() . '_' . $this->field().'_'.Inflector::underscore($name)
						);
						$htmlOptions['id'] = $tagName;
						$label = array('for' => $tagName);

						if (isset($htmlOptions['checked']) && $htmlOptions['checked'] === true) {
							$label['class'] = 'selected';
						}

						list($name) = array_values($this->_name());

						if (empty($attributes['class'])) {
							$attributes['class'] = 'checkbox';
						}
						$label = $this->label(null, $title, $label);
						$item = sprintf(
							$this->Html->tags['checkboxmultiple'], $name,
							$this->_parseAttributes($htmlOptions)
						);
						$select[] = $this->Html->div($attributes['class'], $item . $label);
					} else {
						$select[] = sprintf(
							$this->Html->tags['selectoption'],
							$name, $this->_parseAttributes($htmlOptions), $title
						);
					}
				}
			}
		}

		return array_reverse($select, true);
	}

/**
 * Generates option lists for common <select /> menus
 * @access private
 */
	function __generateOptions($name, $options = array()) {
		if (!empty($this->options[$name])) {
			return $this->options[$name];
		}
		$data = array();

		switch ($name) {
			case 'minute':
				if (isset($options['interval'])) {
					$interval = $options['interval'];
				} else {
					$interval = 1;
				}
				$i = 0;
				while ($i < 60) {
					$data[sprintf('%02d', $i)] = sprintf('%02d', $i);
					$i += $interval;
				}
			break;
			case 'hour':
				for ($i = 1; $i <= 12; $i++) {
					$data[sprintf('%02d', $i)] = $i;
				}
			break;
			case 'hour24':
				for ($i = 0; $i <= 23; $i++) {
					$data[sprintf('%02d', $i)] = $i;
				}
			break;
			case 'meridian':
				$data = array('am' => 'am', 'pm' => 'pm');
			break;
			case 'day':
				$min = 1;
				$max = 31;

				if (isset($options['min'])) {
					$min = $options['min'];
				}
				if (isset($options['max'])) {
					$max = $options['max'];
				}

				for ($i = $min; $i <= $max; $i++) {
					$data[sprintf('%02d', $i)] = $i;
				}
			break;
			case 'month':
				if ($options['monthNames'] === true) {
					$data['01'] = __('January');
					$data['02'] = __('February');
					$data['03'] = __('March');
					$data['04'] = __('April');
					$data['05'] = __('May');
					$data['06'] = __('June');
					$data['07'] = __('July');
					$data['08'] = __('August');
					$data['09'] = __('September');
					$data['10'] = __('October');
					$data['11'] = __('November');
					$data['12'] = __('December');
				} else if (is_array($options['monthNames'])) {
					$data = $options['monthNames'];
				} else {
					for ($m = 1; $m <= 12; $m++) {
						$data[sprintf("%02s", $m)] = strftime("%m", mktime(1, 1, 1, $m, 1, 1999));
					}
				}
			break;
			case 'year':
				$current = intval(date('Y'));

				if (!isset($options['min'])) {
					$min = $current - 20;
				} else {
					$min = $options['min'];
				}

				if (!isset($options['max'])) {
					$max = $current + 20;
				} else {
					$max = $options['max'];
				}
				if ($min > $max) {
					list($min, $max) = array($max, $min);
				}
				for ($i = $min; $i <= $max; $i++) {
					$data[$i] = $i;
				}
				if ($options['order'] != 'asc') {
					$data = array_reverse($data, true);
				}
			break;
		}
		$this->__options[$name] = $data;
		return $this->__options[$name];
	}

/**
 * Sets field defaults and adds field to form security input hash
 *
 * Options
 *
 *  - `secure` - boolean whether or not the the field should be added to the security fields.
 *
 * @param string $field Name of the field to initialize options for.
 * @param array $options Array of options to append options into.
 * @return array Array of options for the input.
 */
	protected function _initInputField($field, $options = array()) {
		if (isset($options['secure'])) {
			$secure = $options['secure'];
			unset($options['secure']);
		} else {
			$secure = (isset($this->request['_Token']) && !empty($this->request['_Token']));
		}
		$result = parent::_initInputField($field, $options);

		if ($secure) {
			$this->__secure();
		}
		return $result;
	}
}<|MERGE_RESOLUTION|>--- conflicted
+++ resolved
@@ -304,12 +304,8 @@
 		unset($options['default']);
 		$htmlAttributes = array_merge($options, $htmlAttributes);
 
-<<<<<<< HEAD
+		$this->fields = array();
 		if (isset($this->request['_Token']) && !empty($this->request['_Token'])) {
-=======
-		$this->fields = array();
-		if (isset($this->params['_Token']) && !empty($this->params['_Token'])) {
->>>>>>> 929bb576
 			$append .= $this->hidden('_Token.key', array(
 				'value' => $this->request['_Token']['key'], 'id' => 'Token' . mt_rand())
 			);
