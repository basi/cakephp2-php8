--- conflicted
+++ resolved
@@ -86,12 +86,8 @@
 						self::$_values[$names[0]][$names[1]] = $value;
 					break;
 					case 3:
-<<<<<<< HEAD
 						self::$_values[$names[0]][$names[1]][$names[2]] = $value;
-=======
-						$_this->{$names[0]}[$names[1]][$names[2]] = $value;
-						break;
->>>>>>> c60edfae
+					break;
 					case 4:
 						$names = explode('.', $name, 2);
 						if (!isset(self::$_values[$names[0]])) {
