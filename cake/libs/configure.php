--- conflicted
+++ resolved
@@ -388,855 +388,4 @@
 			}
 		}
 	}
-<<<<<<< HEAD
-}
-
-/**
- * Class/file loader and path management.
- *
- * @link          http://book.cakephp.org/view/933/The-App-Class
- * @since         CakePHP(tm) v 1.2.0.6001
- * @package       cake
- * @subpackage    cake.cake.libs
- */
-class App {
-
-/**
- * List of object types and their properties
- *
- * @var array
- */
-	public static $types = array(
-		'class' => array('suffix' => '.php', 'extends' => null, 'core' => true),
-		'file' => array('suffix' => '.php', 'extends' => null, 'core' => true),
-		'model' => array('suffix' => '.php', 'extends' => 'AppModel', 'core' => false),
-		'behavior' => array('suffix' => '.php', 'extends' => 'ModelBehavior', 'core' => true),
-		'controller' => array('suffix' => '_controller.php', 'extends' => 'AppController', 'core' => true),
-		'component' => array('suffix' => '.php', 'extends' => null, 'core' => true),
-		'lib' => array('suffix' => '.php', 'extends' => null, 'core' => true),
-		'view' => array('suffix' => '.php', 'extends' => null, 'core' => true),
-		'helper' => array('suffix' => '.php', 'extends' => 'AppHelper', 'core' => true),
-		'vendor' => array('suffix' => '', 'extends' => null, 'core' => true),
-		'shell' => array('suffix' => '.php', 'extends' => 'Shell', 'core' => true),
-		'plugin' => array('suffix' => '', 'extends' => null, 'core' => true)
-	);
-
-/**
- * List of additional path(s) where model files reside.
- *
- * @var array
- */
-	public static $models = array();
-
-/**
- * List of additional path(s) where behavior files reside.
- *
- * @var array
- */
-	public static $behaviors = array();
-
-/**
- * List of additional path(s) where controller files reside.
- *
- * @var array
- */
-	public static $controllers = array();
-
-/**
- * List of additional path(s) where component files reside.
- *
- * @var array
- */
-	public static $components = array();
-
-/**
- * List of additional path(s) where datasource files reside.
- *
- * @var array
- */
-	public static $datasources = array();
-
-/**
- * List of additional path(s) where libs files reside.
- *
- * @var array
- */
-	public static $libs = array();
-
-/**
- * List of additional path(s) where view files reside.
- *
- * @var array
- */
-	public static $views = array();
-
-/**
- * List of additional path(s) where helper files reside.
- *
- * @var array
- */
-	public static $helpers = array();
-
-/**
- * List of additional path(s) where plugins reside.
- *
- * @var array
- */
-	public static $plugins = array();
-
-/**
- * List of additional path(s) where vendor packages reside.
- *
- * @var array
- */
-	public static $vendors = array();
-
-/**
- * List of additional path(s) where locale files reside.
- *
- * @var array
- */
-	public static $locales = array();
-
-/**
- * List of additional path(s) where console shell files reside.
- *
- * @var array
- */
-	public static $shells = array();
-
-/**
- * Paths to search for files.
- *
- * @var array
- */
-	public static $search = array();
-
-/**
- * Whether or not to return the file that is loaded.
- *
- * @var boolean
- */
-	public static $return = false;
-
-/**
- * Determines if $__maps and $__paths cache should be written.
- *
- * @var boolean
- */
-	private static $__cache = false;
-
-/**
- * Holds key/value pairs of $type => file path.
- *
- * @var array
- */
-	private static $__map = array();
-
-/**
- * Holds paths for deep searching of files.
- *
- * @var array
- */
-	private static $__paths = array();
-
-/**
- * Holds loaded files.
- *
- * @var array
- */
-	private static $__loaded = array();
-
-/**
- * Holds and key => value array of object types.
- *
- * @var array
- */
-	private static $__objects = array();
-
-/**
- * Used to read information stored path
- *
- * Usage:
- *
- * `App::path('models'); will return all paths for models`
- *
- * @param string $type type of path
- * @return string array
- */
-	public static function path($type) {
-		if (!isset(self::${$type})) {
-			return array();
-		}
-		return self::${$type};
-	}
-
-/**
- * Build path references. Merges the supplied $paths
- * with the base paths and the default core paths.
- *
- * @param array $paths paths defines in config/bootstrap.php
- * @param boolean $reset true will set paths, false merges paths [default] false
- * @return void
- */
-	public static function build($paths = array(), $reset = false) {
-		$defaults = array(
-			'models' => array(MODELS),
-			'behaviors' => array(BEHAVIORS),
-			'datasources' => array(MODELS . 'datasources'),
-			'controllers' => array(CONTROLLERS),
-			'components' => array(COMPONENTS),
-			'libs' => array(APPLIBS),
-			'views' => array(VIEWS),
-			'helpers' => array(HELPERS),
-			'locales' => array(APP . 'locale' . DS),
-			'shells' => array(
-				APP . 'console' . DS . 'shells' . DS,
-				APP . 'vendors' . DS . 'shells' . DS, 
-				VENDORS . 'shells' . DS
-			),
-			'vendors' => array(APP . 'vendors' . DS, VENDORS),
-			'plugins' => array(APP . 'plugins' . DS)
-		);
-
-		if ($reset == true) {
-			foreach ($paths as $type => $new) {
-				self::${$type} = (array)$new;
-			}
-			return $paths;
-		}
-
-		$core = self::core();
-		$app = array('models' => true, 'controllers' => true, 'helpers' => true);
-
-		foreach ($defaults as $type => $default) {
-			$merge = array();
-
-			if (isset($app[$type])) {
-				$merge = array(APP);
-			}
-			if (isset($core[$type])) {
-				$merge = array_merge($merge, (array)$core[$type]);
-			}
-
-			if (empty(self::${$type}) || empty($paths)) {
-				self::${$type} = $default;
-			}
-
-			if (!empty($paths[$type])) {
-				$path = array_flip(array_flip(array_merge(
-					(array)$paths[$type], self::${$type}, $merge
-				)));
-				self::${$type} = array_values($path);
-			} else {
-				$path = array_flip(array_flip(array_merge(self::${$type}, $merge)));
-				self::${$type} = array_values($path);
-			}
-		}
-	}
-
-/**
- * Get the path that a plugin is on.  Searches through the defined plugin paths.
- *
- * @param string $plugin CamelCased/lower_cased plugin name to find the path of.
- * @return string full path to the plugin.
- */
-	public static function pluginPath($plugin) {
-		$pluginDir = Inflector::underscore($plugin);
-		for ($i = 0, $length = count(self::$plugins); $i < $length; $i++) {
-			if (is_dir(self::$plugins[$i] . $pluginDir)) {
-				return self::$plugins[$i] . $pluginDir . DS ;
-			}
-		}
-		return self::$plugins[0] . $pluginDir . DS;
-	}
-
-/**
- * Find the path that a theme is on.  Search through the defined theme paths.
- *
- * @param string $theme lower_cased theme name to find the path of.
- * @return string full path to the theme.
- */
-	public static function themePath($theme) {
-		$themeDir = 'themed' . DS . Inflector::underscore($theme);
-		for ($i = 0, $length = count(self::$views); $i < $length; $i++) {
-			if (is_dir(self::$views[$i] . $themeDir)) {
-				return self::$views[$i] . $themeDir . DS ;
-			}
-		}
-		return self::$views[0] . $themeDir . DS;
-	}
-
-/**
- * Returns a key/value list of all paths where core libs are found.
- * Passing $type only returns the values for a given value of $key.
- *
- * @param string $type valid values are: 'model', 'behavior', 'controller', 'component',
- *    'view', 'helper', 'datasource', 'libs', and 'cake'
- * @return array numeric keyed array of core lib paths
- */
-	public static function core($type = null) {
-		static $paths = false;
-		if ($paths === false) {
-			$paths = Cache::read('core_paths', '_cake_core_');
-		}
-		if (!$paths) {
-			$paths = array();
-			$libs = dirname(__FILE__) . DS;
-			$cake = dirname($libs) . DS;
-			$path = dirname($cake) . DS;
-
-			$paths['cake'][] = $cake;
-			$paths['libs'][] = $libs;
-			$paths['models'][] = $libs . 'model' . DS;
-			$paths['datasources'][] = $libs . 'model' . DS . 'datasources' . DS;
-			$paths['behaviors'][] = $libs . 'model' . DS . 'behaviors' . DS;
-			$paths['controllers'][] = $libs . 'controller' . DS;
-			$paths['components'][] = $libs . 'controller' . DS . 'components' . DS;
-			$paths['views'][] = $libs . 'view' . DS;
-			$paths['helpers'][] = $libs . 'view' . DS . 'helpers' . DS;
-			$paths['plugins'][] = $path . 'plugins' . DS;
-			$paths['vendors'][] = $path . 'vendors' . DS;
-			$paths['shells'][] = $cake . 'console' . DS . 'shells' . DS;
-			// Provide BC path to vendors/shells
-			$paths['shells'][] = $path . 'vendors' . DS . 'shells' . DS;
-
-			Cache::write('core_paths', array_filter($paths), '_cake_core_');
-		}
-		if ($type && isset($paths[$type])) {
-			return $paths[$type];
-		}
-		return $paths;
-	}
-
-/**
- * Returns an array of objects of the given type.
- *
- * Example usage:
- *
- * `App::objects('plugin');` returns `array('DebugKit', 'Blog', 'User');`
- *
- * @param string $type Type of object, i.e. 'model', 'controller', 'helper', or 'plugin'
- * @param mixed $path Optional Scan only the path given. If null, paths for the chosen
- *   type will be used.
- * @param boolean $cache Set to false to rescan objects of the chosen type. Defaults to true.
- * @return mixed Either false on incorrect / miss.  Or an array of found objects.
- */
-	public static function objects($type, $path = null, $cache = true) {
-		$objects = array();
-		$extension = false;
-		$name = $type;
-
-		if ($type === 'file' && !$path) {
-			return false;
-		} elseif ($type === 'file') {
-			$extension = true;
-			$name = $type . str_replace(DS, '', $path);
-		}
-
-		if (empty(self::$__objects) && $cache === true) {
-			self::$__objects = Cache::read('object_map', '_cake_core_');
-		}
-
-		if (!isset(self::$__objects[$name]) || $cache !== true) {
-			$types = self::$types;
-
-			if (!isset($types[$type])) {
-				return false;
-			}
-			$objects = array();
-
-			if (empty($path)) {
-				$path = self::${"{$type}s"};
-				if (isset($types[$type]['core']) && $types[$type]['core'] === false) {
-					array_pop($path);
-				}
-			}
-			$items = array();
-
-			foreach ((array)$path as $dir) {
-				if ($dir != APP) {
-					$items = self::__list($dir, $types[$type]['suffix'], $extension);
-					$objects = array_merge($items, array_diff($objects, $items));
-				}
-			}
-
-			if ($type !== 'file') {
-				foreach ($objects as $key => $value) {
-					$objects[$key] = Inflector::camelize($value);
-				}
-			}
-
-			if ($cache === true) {
-				self::$__cache = true;
-			}
-			self::$__objects[$name] = $objects;
-		}
-
-		return self::$__objects[$name];
-	}
-
-/**
- * Allows you to modify the object listings that App maintains inside of it
- * Useful for testing 
- *
- * @param string $type Type of object listing you are changing
- * @param array $values The values $type should be set to.
- * @return void
- */
-	public static function setObjects($type, $values) {
-		self::$__objects[$type] = $values;
-	}
-
-/**
- * Finds classes based on $name or specific file(s) to search.  Calling App::import() will
- * not construct any classes contained in the files. It will only find and require() the file.
- *
- * @link          http://book.cakephp.org/view/934/Using-App-import
- * @param mixed $type The type of Class if passed as a string, or all params can be passed as
- *                    an single array to $type,
- * @param string $name Name of the Class or a unique name for the file
- * @param mixed $parent boolean true if Class Parent should be searched, accepts key => value
- *              array('parent' => $parent ,'file' => $file, 'search' => $search, 'ext' => '$ext');
- *              $ext allows setting the extension of the file name
- *              based on Inflector::underscore($name) . ".$ext";
- * @param array $search paths to search for files, array('path 1', 'path 2', 'path 3');
- * @param string $file full name of the file to search for including extension
- * @param boolean $return, return the loaded file, the file must have a return
- *                         statement in it to work: return $variable;
- * @return boolean true if Class is already in memory or if file is found and loaded, false if not
- */
-	public static function import($type = null, $name = null, $parent = true, $search = array(), $file = null, $return = false) {
-		$plugin = $directory = null;
-
-		if (is_array($type)) {
-			extract($type, EXTR_OVERWRITE);
-		}
-
-		if (is_array($parent)) {
-			extract($parent, EXTR_OVERWRITE);
-		}
-
-		if ($name === null && $file === null) {
-			$name = $type;
-			$type = 'Core';
-		} elseif ($name === null) {
-			$type = 'File';
-		}
-
-		if (is_array($name)) {
-			foreach ($name as $class) {
-				$tempType = $type;
-				$plugin = null;
-
-				if (strpos($class, '.') !== false) {
-					$value = explode('.', $class);
-					$count = count($value);
-
-					if ($count > 2) {
-						$tempType = $value[0];
-						$plugin = $value[1] . '.';
-						$class = $value[2];
-					} elseif ($count === 2 && ($type === 'Core' || $type === 'File')) {
-						$tempType = $value[0];
-						$class = $value[1];
-					} else {
-						$plugin = $value[0] . '.';
-						$class = $value[1];
-					}
-				}
-
-				if (!App::import($tempType, $plugin . $class, $parent)) {
-					return false;
-				}
-			}
-			return true;
-		}
-
-		if ($name != null && strpos($name, '.') !== false) {
-			list($plugin, $name) = explode('.', $name);
-			$plugin = Inflector::camelize($plugin);
-		}
-		self::$return = $return;
-
-		if (isset($ext)) {
-			$file = Inflector::underscore($name) . ".{$ext}";
-		}
-		$ext = self::__settings($type, $plugin, $parent);
-		if ($name != null && !class_exists($name . $ext['class'])) {
-			if ($load = self::__mapped($name . $ext['class'], $type, $plugin)) {
-				if (self::__load($load)) {
-					if (self::$return) {
-						return include($load);
-					}
-					return true;
-				} else {
-					self::__remove($name . $ext['class'], $type, $plugin);
-					self::$__cache = true;
-				}
-			}
-			if (!empty($search)) {
-				self::$search = $search;
-			} elseif ($plugin) {
-				self::$search = self::__paths('plugin');
-			} else {
-				self::$search = self::__paths($type);
-			}
-			$find = $file;
-
-			if ($find === null) {
-				$find = Inflector::underscore($name . $ext['suffix']).'.php';
-
-				if ($plugin) {
-					$paths = self::$search;
-					foreach ($paths as $key => $value) {
-						self::$search[$key] = $value . $ext['path'];
-					}
-				}
-			}
-
-			if (strtolower($type) !== 'vendor' && empty($search) && self::__load($file)) {
-				$directory = false;
-			} else {
-				$file = $find;
-				$directory = self::__find($find, true);
-			}
-
-			if ($directory !== null) {
-				self::$__cache = true;
-				self::__map($directory . $file, $name . $ext['class'], $type, $plugin);
-
-				if (self::$return) {
-					return include($directory . $file);
-				}
-				return true;
-			}
-			return false;
-		}
-		return true;
-	}
-
-/**
- * Initializes the cache for App, registers a shutdown function.
- *
- * @return void
- */
-	public static function init() {
-		self::$__map = (array)Cache::read('file_map', '_cake_core_');
-		register_shutdown_function(array('App', 'shutdown'));
-	}
-
-/**
- * Locates the $file in $__paths, searches recursively.
- *
- * @param string $file full file name
- * @param boolean $recursive search $__paths recursively
- * @return mixed boolean on fail, $file directory path on success
- */
-	private static function __find($file, $recursive = true) {
-		static $appPath = false;
-
-		if (empty(self::$search)) {
-			return null;
-		} elseif (is_string(self::$search)) {
-			$this->search = array(self::$search);
-		}
-
-		if (empty(self::$__paths)) {
-			self::$__paths = Cache::read('dir_map', '_cake_core_');
-		}
-
-		foreach (self::$search as $path) {
-			if ($appPath === false) {
-				$appPath = rtrim(APP, DS);
-			}
-			$path = rtrim($path, DS);
-
-			if ($path === $appPath) {
-				$recursive = false;
-			}
-			if ($recursive === false) {
-				if (self::__load($path . DS . $file)) {
-					return $path . DS;
-				}
-				continue;
-			}
-
-			if (!isset(self::$__paths[$path])) {
-				if (!class_exists('Folder')) {
-					require LIBS . 'folder.php';
-				}
-				$Folder = new Folder();
-				$directories = $Folder->tree($path, array('.svn', '.git', 'CVS', 'tests', 'templates'), 'dir');
-				sort($directories);
-				self::$__paths[$path] = $directories;
-			}
-
-			foreach (self::$__paths[$path] as $directory) {
-				if (self::__load($directory . DS . $file)) {
-					return $directory . DS;
-				}
-			}
-		}
-		return null;
-	}
-
-/**
- * Attempts to load $file.
- *
- * @param string $file full path to file including file name
- * @return boolean
- * @access private
- */
-	private static function __load($file) {
-		if (empty($file)) {
-			return false;
-		}
-		if (!self::$return && isset(self::$__loaded[$file])) {
-			return true;
-		}
-		if (file_exists($file)) {
-			if (!self::$return) {
-				require($file);
-				self::$__loaded[$file] = true;
-			}
-			return true;
-		}
-		return false;
-	}
-
-/**
- * Maps the $name to the $file.
- *
- * @param string $file full path to file
- * @param string $name unique name for this map
- * @param string $type type object being mapped
- * @param string $plugin camelized if object is from a plugin, the name of the plugin
- * @return void
- * @access private
- */
-	private static function __map($file, $name, $type, $plugin) {
-		if ($plugin) {
-			self::$__map['Plugin'][$plugin][$type][$name] = $file;
-		} else {
-			self::$__map[$type][$name] = $file;
-		}
-	}
-
-/**
- * Returns a file's complete path.
- *
- * @param string $name unique name
- * @param string $type type object
- * @param string $plugin camelized if object is from a plugin, the name of the plugin
- * @return mixed, file path if found, false otherwise
- * @access private
- */
-	private static function __mapped($name, $type, $plugin) {
-		if ($plugin) {
-			if (isset(self::$__map['Plugin'][$plugin][$type]) && isset(self::$__map['Plugin'][$plugin][$type][$name])) {
-				return self::$__map['Plugin'][$plugin][$type][$name];
-			}
-			return false;
-		}
-
-		if (isset(self::$__map[$type]) && isset(self::$__map[$type][$name])) {
-			return self::$__map[$type][$name];
-		}
-		return false;
-	}
-
-/**
- * Loads parent classes based on $type.
- * Returns a prefix or suffix needed for loading files.
- *
- * @param string $type type of object
- * @param string $plugin camelized name of plugin
- * @param boolean $parent false will not attempt to load parent
- * @return array
- * @access private
- */
-	private static function __settings($type, $plugin, $parent) {
-		if (!$parent) {
-			return array('class' => null, 'suffix' => null, 'path' => null);
-		}
-
-		if ($plugin) {
-			$pluginPath = Inflector::underscore($plugin);
-		}
-		$path = null;
-		$load = strtolower($type);
-
-		switch ($load) {
-			case 'model':
-				if (!class_exists('Model')) {
-					require LIBS . 'model' . DS . 'model.php';
-				}
-				if (!class_exists('AppModel')) {
-					App::import($type, 'AppModel', false);
-				}
-				if ($plugin) {
-					if (!class_exists($plugin . 'AppModel')) {
-						App::import($type, $plugin . '.' . $plugin . 'AppModel', false, array(), $pluginPath . DS . $pluginPath . '_app_model.php');
-					}
-					$path = $pluginPath . DS . 'models' . DS;
-				}
-				return array('class' => null, 'suffix' => null, 'path' => $path);
-			break;
-			case 'behavior':
-				if ($plugin) {
-					$path = $pluginPath . DS . 'models' . DS . 'behaviors' . DS;
-				}
-				return array('class' => $type, 'suffix' => null, 'path' => $path);
-			break;
-			case 'datasource':
-				if ($plugin) {
-					$path = $pluginPath . DS . 'models' . DS . 'datasources' . DS;
-				}
-				return array('class' => $type, 'suffix' => null, 'path' => $path);
-			case 'controller':
-				App::import($type, 'AppController', false);
-				if ($plugin) {
-					App::import($type, $plugin . '.' . $plugin . 'AppController', false, array(), $pluginPath . DS . $pluginPath . '_app_controller.php');
-					$path = $pluginPath . DS . 'controllers' . DS;
-				}
-				return array('class' => $type, 'suffix' => $type, 'path' => $path);
-			break;
-			case 'component':
-				App::import('Core', 'Component', false);
-				if ($plugin) {
-					$path = $pluginPath . DS . 'controllers' . DS . 'components' . DS;
-				}
-				return array('class' => $type, 'suffix' => null, 'path' => $path);
-			break;
-			case 'lib':
-				if ($plugin) {
-					$path = $pluginPath . DS . 'libs' . DS;
-				}
-				return array('class' => null, 'suffix' => null, 'path' => $path);
-			break;
-			case 'view':
-				App::import('View', 'View', false);
-				if ($plugin) {
-					$path = $pluginPath . DS . 'views' . DS;
-				}
-				return array('class' => $type, 'suffix' => null, 'path' => $path);
-			break;
-			case 'helper':
-				if (!class_exists('AppHelper')) {
-					App::import($type, 'AppHelper', false);
-				}
-				if ($plugin) {
-					$path = $pluginPath . DS . 'views' . DS . 'helpers' . DS;
-				}
-				return array('class' => $type, 'suffix' => null, 'path' => $path);
-			break;
-			case 'shell':
-				if (!class_exists('Shell')) {
-					App::import($type, 'Shell', false);
-				}
-				if ($plugin) {
-					$path = $pluginPath . DS . 'console' . DS . 'shells' . DS;
-				}
-				return array('class' => $type, 'suffix' => null, 'path' => $path);
-			break;
-			case 'vendor':
-				if ($plugin) {
-					$path = $pluginPath . DS . 'vendors' . DS;
-				}
-				return array('class' => null, 'suffix' => null, 'path' => $path);
-			break;
-			default:
-				$type = $suffix = $path = null;
-			break;
-		}
-		return array('class' => null, 'suffix' => null, 'path' => null);
-	}
-
-/**
- * Returns default search paths.
- *
- * @param string $type type of object to be searched
- * @return array list of paths
- */
-	private static function __paths($type) {
-		$type = strtolower($type);
-		$paths = array();
-
-		if ($type === 'core') {
-			return App::core('libs');
-		}
-		if (isset(self::${$type . 's'})) {
-			return self::${$type . 's'};
-		}
-		return $paths;
-	}
-
-/**
- * Removes file location from map if the file has been deleted.
- *
- * @param string $name name of object
- * @param string $type type of object
- * @param string $plugin camelized name of plugin
- * @return void
- */
-	private static function __remove($name, $type, $plugin) {
-		if ($plugin) {
-			unset(self::$__map['Plugin'][$plugin][$type][$name]);
-		} else {
-			unset(self::$__map[$type][$name]);
-		}
-	}
-
-/**
- * Returns an array of filenames of PHP files in the given directory.
- *
- * @param string $path Path to scan for files
- * @param string $suffix if false, return only directories. if string, match and return files
- * @return array  List of directories or files in directory
- */
-	private static function __list($path, $suffix = false, $extension = false) {
-		if (!class_exists('Folder')) {
-			require LIBS . 'folder.php';
-		}
-		$items = array();
-		$Folder = new Folder($path);
-		$contents = $Folder->read(false, true);
-
-		if (is_array($contents)) {
-			if (!$suffix) {
-				return $contents[0];
-			} else {
-				foreach ($contents[1] as $item) {
-					if (substr($item, - strlen($suffix)) === $suffix) {
-						if ($extension) {
-							$items[] = $item;
-						} else {
-							$items[] = substr($item, 0, strlen($item) - strlen($suffix));
-						}
-					}
-				}
-			}
-		}
-		return $items;
-	}
-
-/**
- * Object destructor.
- *
- * Writes cache file if changes have been made to the $__map or $__paths
- *
- * @return void
- */
-	public static function shutdown() {
-		if (self::$__cache) {
-			$core = App::core('cake');
-			unset(self::$__paths[rtrim($core[0], DS)]);
-			Cache::write('dir_map', array_filter(self::$__paths), '_cake_core_');
-			Cache::write('file_map', array_filter(self::$__map), '_cake_core_');
-			Cache::write('object_map', self::$__objects, '_cake_core_');
-		}
-	}
-=======
->>>>>>> 293ef95f
 }